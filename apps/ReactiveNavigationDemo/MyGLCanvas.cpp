--- conflicted
+++ resolved
@@ -13,31 +13,16 @@
 
 #if APP_HAS_3D
 
-<<<<<<< HEAD
 CMyGLCanvas::CMyGLCanvas(
 	wxWindow* parent, wxWindowID id, const wxPoint& pos, const wxSize& size,
 	long style, const wxString& name)
 	: CMyGLCanvasBase(parent, id, pos, size, style, name)
-{
-	cameraPointingX = 0;
-	cameraPointingY = 0;
-	cameraPointingZ = 0;
-	cameraZoomDistance = 20;
-	cameraElevationDeg = 45;
-	cameraAzimuthDeg = 135;
-	cameraIsProjective = true;
-=======
-CMyGLCanvas::CMyGLCanvas( wxWindow *parent, wxWindowID id,
-						  const wxPoint& pos, const wxSize& size,
-						  long style, const wxString& name )
-	: CMyGLCanvasBase(parent,id,pos,size,style,name)
 {
 	setCameraPointing(0.0f, 0.0f, 0.0f);
 	setZoomDistance(20.0f);
 	setElevationDegrees(45.0f);
 	setAzimuthDegrees(135.0f);
 	setCameraProjective(true);
->>>>>>> 9f6c1fc0
 }
 
 CMyGLCanvas::~CMyGLCanvas() {}
