--- conflicted
+++ resolved
@@ -12,15 +12,9 @@
 	PURPOSE: Visualization of .graph files and evaluation of
 			 Graph-SLAM methods.
 
-<<<<<<< HEAD
-	See the "--help" output for list of supported operations and
-	 further instructions, the man-page or online docs at:
-		 http://www.mrpt.org/Application:graph-slam
-=======
     See the "--help" output for list of supported operations and
      further instructions, the man-page or online docs at:
          http://www.mrpt.org/list-of-mrpt-apps/application-graph-slam
->>>>>>> bef6004a
  ---------------------------------------------------------------*/
 #include <mrpt/graphs.h>
 #include <mrpt/graphslam/levmarq.h>
