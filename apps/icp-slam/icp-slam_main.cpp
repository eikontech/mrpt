/* +------------------------------------------------------------------------+
   |                     Mobile Robot Programming Toolkit (MRPT)            |
   |                          http://www.mrpt.org/                          |
   |                                                                        |
   | Copyright (c) 2005-2017, Individual contributors, see AUTHORS file     |
   | See: http://www.mrpt.org/Authors - All rights reserved.                |
   | Released under BSD License. See details in http://www.mrpt.org/License |
   +------------------------------------------------------------------------+ */

/*---------------------------------------------------------------
	APPLICATION: ICP-based SLAM
	FILE: icp-slam_main.cpp
	AUTHOR: Jose Luis Blanco Claraco <joseluisblancoc@gmail.com>

	See README.txt for instructions or
<<<<<<< HEAD
		  http://www.mrpt.org/Application:icp-slam
=======
          http://www.mrpt.org/list-of-mrpt-apps/application-icp-slam
>>>>>>> bef6004a
  ---------------------------------------------------------------*/

#include <mrpt/slam/CMetricMapBuilderICP.h>
#include <mrpt/obs/CObservationOdometry.h>
#include <mrpt/obs/CRawlog.h>
#include <mrpt/opengl/COpenGLScene.h>
#include <mrpt/opengl/CGridPlaneXY.h>
#include <mrpt/opengl/stock_objects.h>
#include <mrpt/utils/CConfigFile.h>
#include <mrpt/utils/CFileGZInputStream.h>
#include <mrpt/utils/CFileGZOutputStream.h>
#include <mrpt/system/os.h>
#include <mrpt/system/filesystem.h>
#include <mrpt/opengl/CPlanarLaserScan.h>  // This class lives in the lib [mrpt-maps] and must be included by hand
#include <mrpt/gui/CDisplayWindow3D.h>

using namespace mrpt;
using namespace mrpt::slam;
using namespace mrpt::obs;
using namespace mrpt::maps;
using namespace mrpt::opengl;
using namespace mrpt::gui;
using namespace mrpt::system;
using namespace mrpt::math;
using namespace mrpt::utils;
using namespace mrpt::poses;
using namespace std;

// Forward declaration.
void MapBuilding_ICP(
	const string& INI_FILENAME, const string& override_rawlog_file);

// ------------------------------------------------------
//						MAIN
// ------------------------------------------------------
int main(int argc, char** argv)
{
	try
	{
		bool showHelp = argc > 1 && !os::_strcmp(argv[1], "--help");
		bool showVersion = argc > 1 && !os::_strcmp(argv[1], "--version");

		printf(" icp-slam - Part of the MRPT\n");
		printf(
			" MRPT C++ Library: %s - Sources timestamp: %s\n",
			MRPT_getVersion().c_str(), MRPT_getCompilationDate().c_str());

		if (showVersion) return 0;  // Program end

		printf(
			"------------------------------------------------------------------"
			"-\n");

		// Process arguments:
		if (argc < 2 || showHelp)
		{
			printf(
				"Usage: %s <config_file.ini> [<dataset.rawlog>]\n\n", argv[0]);
			if (!showHelp)
			{
				mrpt::system::pause();
				return -1;
			}
			else
				return 0;
		}

		const string INI_FILENAME = string(argv[1]);
		ASSERT_FILE_EXISTS_(INI_FILENAME)

		string override_rawlog_file;
		if (argc >= 3) override_rawlog_file = string(argv[2]);

		// Run:
		MapBuilding_ICP(INI_FILENAME, override_rawlog_file);

		// pause();
		return 0;
	}
	catch (exception& e)
	{
		setConsoleColor(CONCOL_RED, true);
		cerr << "Program finished for an exception!!" << endl;
		setConsoleColor(CONCOL_NORMAL, true);

		cerr << e.what() << endl;

		mrpt::system::pause();
		return -1;
	}
	catch (...)
	{
		setConsoleColor(CONCOL_RED, true);
		cerr << "Program finished for an untyped exception!!" << endl;
		setConsoleColor(CONCOL_NORMAL, true);

		mrpt::system::pause();
		return -1;
	}
}

// ------------------------------------------------------
//				MapBuilding_ICP
//  override_rawlog_file: If not empty, use that rawlog
//  instead of that in the config file.
// ------------------------------------------------------
void MapBuilding_ICP(
	const string& INI_FILENAME, const string& override_rawlog_file)
{
	MRPT_START

	CConfigFile iniFile(INI_FILENAME);

	// ------------------------------------------
	//			Load config from file:
	// ------------------------------------------
	const string RAWLOG_FILE = !override_rawlog_file.empty()
								   ? override_rawlog_file
								   : iniFile.read_string(
										 "MappingApplication", "rawlog_file",
										 "", /*Force existence:*/ true);
	const unsigned int rawlog_offset = iniFile.read_int(
		"MappingApplication", "rawlog_offset", 0, /*Force existence:*/ true);
	const string OUT_DIR_STD = iniFile.read_string(
		"MappingApplication", "logOutput_dir", "log_out",
		/*Force existence:*/ true);
	const int LOG_FREQUENCY = iniFile.read_int(
		"MappingApplication", "LOG_FREQUENCY", 5, /*Force existence:*/ true);
	const bool SAVE_POSE_LOG = iniFile.read_bool(
		"MappingApplication", "SAVE_POSE_LOG", false,
		/*Force existence:*/ true);
	const bool SAVE_3D_SCENE = iniFile.read_bool(
		"MappingApplication", "SAVE_3D_SCENE", false,
		/*Force existence:*/ true);
	const bool CAMERA_3DSCENE_FOLLOWS_ROBOT = iniFile.read_bool(
		"MappingApplication", "CAMERA_3DSCENE_FOLLOWS_ROBOT", true,
		/*Force existence:*/ true);

	bool SHOW_PROGRESS_3D_REAL_TIME = false;
	int SHOW_PROGRESS_3D_REAL_TIME_DELAY_MS = 0;
	bool SHOW_LASER_SCANS_3D = true;

	MRPT_LOAD_CONFIG_VAR(
		SHOW_PROGRESS_3D_REAL_TIME, bool, iniFile, "MappingApplication");
	MRPT_LOAD_CONFIG_VAR(
		SHOW_LASER_SCANS_3D, bool, iniFile, "MappingApplication");
	MRPT_LOAD_CONFIG_VAR(
		SHOW_PROGRESS_3D_REAL_TIME_DELAY_MS, int, iniFile,
		"MappingApplication");

	const char* OUT_DIR = OUT_DIR_STD.c_str();

	// ------------------------------------
	//		Constructor of ICP-SLAM object
	// ------------------------------------
	CMetricMapBuilderICP mapBuilder;

	mapBuilder.ICP_options.loadFromConfigFile(iniFile, "MappingApplication");
	mapBuilder.ICP_params.loadFromConfigFile(iniFile, "ICP");

	// Construct the maps with the loaded configuration.
	mapBuilder.initialize();

	// ---------------------------------
	//   CMetricMapBuilder::TOptions
	// ---------------------------------
	mapBuilder.setVerbosityLevel(LVL_DEBUG);
	mapBuilder.options.alwaysInsertByClass.fromString(
		iniFile.read_string("MappingApplication", "alwaysInsertByClass", ""));

	// Print params:
	printf("Running with the following parameters:\n");
	printf(" RAWLOG file:'%s'\n", RAWLOG_FILE.c_str());
	printf(" Output directory:\t\t\t'%s'\n", OUT_DIR);
	printf(
		" matchAgainstTheGrid:\t\t\t%c\n",
		mapBuilder.ICP_options.matchAgainstTheGrid ? 'Y' : 'N');
	printf(" Log record freq:\t\t\t%u\n", LOG_FREQUENCY);
	printf("  SAVE_3D_SCENE:\t\t\t%c\n", SAVE_3D_SCENE ? 'Y' : 'N');
	printf("  SAVE_POSE_LOG:\t\t\t%c\n", SAVE_POSE_LOG ? 'Y' : 'N');
	printf(
		"  CAMERA_3DSCENE_FOLLOWS_ROBOT:\t%c\n",
		CAMERA_3DSCENE_FOLLOWS_ROBOT ? 'Y' : 'N');

	printf("\n");

	mapBuilder.ICP_params.dumpToConsole();
	mapBuilder.ICP_options.dumpToConsole();

	// Checks:
	ASSERT_(RAWLOG_FILE.size() > 0)
	ASSERT_FILE_EXISTS_(RAWLOG_FILE)

	CTicTac tictac, tictacGlobal, tictac_JH;
	int step = 0;
	string str;
	CSimpleMap finalMap;
	float t_exec;
	COccupancyGridMap2D::TEntropyInfo entropy;

	size_t rawlogEntry = 0;
	CFileGZInputStream rawlogFile(RAWLOG_FILE.c_str());

	// Prepare output directory:
	// --------------------------------
	deleteFilesInDirectory(OUT_DIR);
	createDirectory(OUT_DIR);

	// Open log files:
	// ----------------------------------
	CFileOutputStream f_log(format("%s/log_times.txt", OUT_DIR));
	CFileOutputStream f_path(format("%s/log_estimated_path.txt", OUT_DIR));
	CFileOutputStream f_pathOdo(format("%s/log_odometry_path.txt", OUT_DIR));

	// Create 3D window if requested:
	CDisplayWindow3D::Ptr win3D;
#if MRPT_HAS_WXWIDGETS
	if (SHOW_PROGRESS_3D_REAL_TIME)
	{
		win3D = std::make_shared<CDisplayWindow3D>(
			"ICP-SLAM @ MRPT C++ Library", 600, 500);
		win3D->setCameraZoom(20);
		win3D->setCameraAzimuthDeg(-45);
	}
#endif

	// ----------------------------------------------------------
	//						Map Building
	// ----------------------------------------------------------
	CPose2D odoPose(0, 0, 0);

	tictacGlobal.Tic();
	for (;;)
	{
		CActionCollection::Ptr action;
		CSensoryFrame::Ptr observations;
		CObservation::Ptr observation;

		if (os::kbhit())
		{
			char c = os::getch();
			if (c == 27) break;
		}

		// Load action/observation pair from the rawlog:
		// --------------------------------------------------
		if (!CRawlog::getActionObservationPairOrObservation(
				rawlogFile, action, observations, observation, rawlogEntry))
			break;  // file EOF

		const bool isObsBasedRawlog = observation ? true : false;
		std::vector<mrpt::obs::CObservation2DRangeScan::Ptr>
			lst_current_laser_scans;  // Just for drawing in 3D views

		if (rawlogEntry >= rawlog_offset)
		{
			// Update odometry:
			if (isObsBasedRawlog)
			{
				static CPose2D lastOdo;
				static bool firstOdo = true;
				if (IS_CLASS(observation, CObservationOdometry))
				{
					CObservationOdometry::Ptr o =
						std::dynamic_pointer_cast<CObservationOdometry>(
							observation);
					if (!firstOdo) odoPose = odoPose + (o->odometry - lastOdo);

					lastOdo = o->odometry;
					firstOdo = false;
				}
			}
			else
			{
				CActionRobotMovement2D::Ptr act =
					action->getBestMovementEstimation();
				if (act) odoPose = odoPose + act->poseChange->getMeanVal();
			}

			// Build list of scans:
			if (SHOW_LASER_SCANS_3D)
			{
				// Rawlog in "Observation-only" format:
				if (isObsBasedRawlog)
				{
					if (IS_CLASS(observation, CObservation2DRangeScan))
					{
						lst_current_laser_scans.push_back(
							std::dynamic_pointer_cast<CObservation2DRangeScan>(
								observation));
					}
				}
				else
				{
					// Rawlog in the Actions-SF format:
					for (size_t i = 0;; i++)
					{
						CObservation2DRangeScan::Ptr new_obs =
							observations->getObservationByClass<
								CObservation2DRangeScan>(i);
						if (!new_obs)
							break;  // There're no more scans
						else
							lst_current_laser_scans.push_back(new_obs);
					}
				}
			}

			// Execute:
			// ----------------------------------------
			tictac.Tic();
			if (isObsBasedRawlog)
				mapBuilder.processObservation(observation);
			else
				mapBuilder.processActionObservation(*action, *observations);
			t_exec = tictac.Tac();
			printf("Map building executed in %.03fms\n", 1000.0f * t_exec);

			// Info log:
			// -----------
			f_log.printf(
				"%f %i\n", 1000.0f * t_exec,
				mapBuilder.getCurrentlyBuiltMapSize());

			const CMultiMetricMap* mostLikMap =
				mapBuilder.getCurrentlyBuiltMetricMap();

			if (0 == (step % LOG_FREQUENCY))
			{
				// Pose log:
				// -------------
				if (SAVE_POSE_LOG)
				{
					printf("Saving pose log information...");
					mapBuilder.getCurrentPoseEstimation()->saveToTextFile(
						format("%s/mapbuild_posepdf_%03u.txt", OUT_DIR, step));
					printf("Ok\n");
				}
			}

			// Save a 3D scene view of the mapping process:
			if (0 == (step % LOG_FREQUENCY) || (SAVE_3D_SCENE || win3D))
			{
				CPose3D robotPose;
				mapBuilder.getCurrentPoseEstimation()->getMean(robotPose);

				COpenGLScene::Ptr scene = std::make_shared<COpenGLScene>();

				COpenGLViewport::Ptr view = scene->getViewport("main");
				ASSERT_(view);

				COpenGLViewport::Ptr view_map =
					scene->createViewport("mini-map");
				view_map->setBorderSize(2);
				view_map->setViewportPosition(0.01, 0.01, 0.35, 0.35);
				view_map->setTransparent(false);

				{
					mrpt::opengl::CCamera& cam = view_map->getCamera();
					cam.setAzimuthDegrees(-90);
					cam.setElevationDegrees(90);
					cam.setPointingAt(robotPose);
					cam.setZoomDistance(20);
					cam.setOrthogonal();
				}

				// The ground:
				mrpt::opengl::CGridPlaneXY::Ptr groundPlane =
					std::make_shared<mrpt::opengl::CGridPlaneXY>(
						-200, 200, -200, 200, 0, 5);
				groundPlane->setColor(0.4, 0.4, 0.4);
				view->insert(groundPlane);
				view_map->insert(CRenderizable::Ptr(groundPlane));  // A copy

				// The camera pointing to the current robot pose:
				if (CAMERA_3DSCENE_FOLLOWS_ROBOT)
				{
					scene->enableFollowCamera(true);

					mrpt::opengl::CCamera& cam = view_map->getCamera();
					cam.setAzimuthDegrees(-45);
					cam.setElevationDegrees(45);
					cam.setPointingAt(robotPose);
				}

				// The maps:
				{
					opengl::CSetOfObjects::Ptr obj =
						std::make_shared<opengl::CSetOfObjects>();
					mostLikMap->getAs3DObject(obj);
					view->insert(obj);

					// Only the point map:
					opengl::CSetOfObjects::Ptr ptsMap =
						std::make_shared<opengl::CSetOfObjects>();
					if (mostLikMap->m_pointsMaps.size())
					{
						mostLikMap->m_pointsMaps[0]->getAs3DObject(ptsMap);
						view_map->insert(ptsMap);
					}
				}

				// Draw the robot path:
				CPose3DPDF::Ptr posePDF = mapBuilder.getCurrentPoseEstimation();
				CPose3D curRobotPose;
				posePDF->getMean(curRobotPose);
				{
					opengl::CSetOfObjects::Ptr obj =
						opengl::stock_objects::RobotPioneer();
					obj->setPose(curRobotPose);
					view->insert(obj);
				}
				{
					opengl::CSetOfObjects::Ptr obj =
						opengl::stock_objects::RobotPioneer();
					obj->setPose(curRobotPose);
					view_map->insert(obj);
				}

				// Draw laser scanners in 3D:
				if (SHOW_LASER_SCANS_3D)
				{
					for (size_t i = 0; i < lst_current_laser_scans.size(); i++)
					{
						// Create opengl object and load scan data from the scan
						// observation:
						opengl::CPlanarLaserScan::Ptr obj =
							std::make_shared<opengl::CPlanarLaserScan>();
						obj->setScan(*lst_current_laser_scans[i]);
						obj->setPose(curRobotPose);
						obj->setSurfaceColor(1.0f, 0.0f, 0.0f, 0.5f);
						// inser into the scene:
						view->insert(obj);
					}
				}

				// Save as file:
				if (0 == (step % LOG_FREQUENCY) && SAVE_3D_SCENE)
				{
					CFileGZOutputStream f(
						format("%s/buildingmap_%05u.3Dscene", OUT_DIR, step));
					f << *scene;
				}

				// Show 3D?
				if (win3D)
				{
					opengl::COpenGLScene::Ptr& ptrScene =
						win3D->get3DSceneAndLock();
					ptrScene = scene;

					win3D->unlockAccess3DScene();

					// Move camera:
					win3D->setCameraPointingToPoint(
						curRobotPose.x(), curRobotPose.y(), curRobotPose.z());

					// Update:
					win3D->forceRepaint();

					std::this_thread::sleep_for(
						std::chrono::milliseconds(
							SHOW_PROGRESS_3D_REAL_TIME_DELAY_MS));
				}
			}

			// Save the memory usage:
			// ------------------------------------------------------------------
			{
				printf("Saving memory usage...");
				unsigned long memUsage = getMemoryUsage();
				FILE* f = os::fopen(
					format("%s/log_MemoryUsage.txt", OUT_DIR).c_str(), "at");
				if (f)
				{
					os::fprintf(f, "%u\t%lu\n", step, memUsage);
					os::fclose(f);
				}
				printf("Ok! (%.04fMb)\n", ((float)memUsage) / (1024 * 1024));
			}

			// Save the robot estimated pose for each step:
			f_path.printf(
				"%i %f %f %f\n", step,
				mapBuilder.getCurrentPoseEstimation()->getMeanVal().x(),
				mapBuilder.getCurrentPoseEstimation()->getMeanVal().y(),
				mapBuilder.getCurrentPoseEstimation()->getMeanVal().yaw());

			f_pathOdo.printf(
				"%i %f %f %f\n", step, odoPose.x(), odoPose.y(), odoPose.phi());

		}  // end of if "rawlog_offset"...

		step++;
		printf(
			"\n---------------- STEP %u | RAWLOG ENTRY %u ----------------\n",
			step, (unsigned)rawlogEntry);
	};

	printf(
		"\n---------------- END!! (total time: %.03f sec) ----------------\n",
		tictacGlobal.Tac());

	// Save map:
	mapBuilder.getCurrentlyBuiltMap(finalMap);

	str = format("%s/_finalmap_.simplemap", OUT_DIR);
	printf("Dumping final map in binary format to: %s\n", str.c_str());
	mapBuilder.saveCurrentMapToFile(str);

	const CMultiMetricMap* finalPointsMap =
		mapBuilder.getCurrentlyBuiltMetricMap();
	str = format("%s/_finalmaps_.txt", OUT_DIR);
	printf("Dumping final metric maps to %s_XXX\n", str.c_str());
	finalPointsMap->saveMetricMapRepresentationToFile(str);

	if (win3D) win3D->waitForKey();

	MRPT_END
}<|MERGE_RESOLUTION|>--- conflicted
+++ resolved
@@ -13,11 +13,7 @@
 	AUTHOR: Jose Luis Blanco Claraco <joseluisblancoc@gmail.com>
 
 	See README.txt for instructions or
-<<<<<<< HEAD
-		  http://www.mrpt.org/Application:icp-slam
-=======
           http://www.mrpt.org/list-of-mrpt-apps/application-icp-slam
->>>>>>> bef6004a
   ---------------------------------------------------------------*/
 
 #include <mrpt/slam/CMetricMapBuilderICP.h>
