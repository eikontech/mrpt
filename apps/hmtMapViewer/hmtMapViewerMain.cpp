/* +------------------------------------------------------------------------+
   |                     Mobile Robot Programming Toolkit (MRPT)            |
   |                          http://www.mrpt.org/                          |
   |                                                                        |
   | Copyright (c) 2005-2017, Individual contributors, see AUTHORS file     |
   | See: http://www.mrpt.org/Authors - All rights reserved.                |
   | Released under BSD License. See details in http://www.mrpt.org/License |
   +------------------------------------------------------------------------+ */

#include "hmtMapViewerMain.h"
#include <wx/msgdlg.h>

//(*InternalHeaders(hmtMapViewerFrame)
#include <wx/settings.h>
#include <wx/string.h>
#include <wx/intl.h>
#include <wx/font.h>
#include <wx/bitmap.h>
#include <wx/image.h>
#include <wx/artprov.h>
//*)

#include <wx/msgdlg.h>
#include <wx/filedlg.h>
#include <wx/progdlg.h>
#include <wx/imaglist.h>
#include <wx/busyinfo.h>
#include <wx/log.h>
#include <wx/textdlg.h>
#include <wx/dirdlg.h>
#include <wx/colordlg.h>
#include <wx/dcmemory.h>

#include <mrpt/gui/CMyRedirector.h>

const char* iniFileSect = "configuration";  // For the .ini file

// The file to open (from cmd line), or an empty string
extern std::string global_fileToOpen;

#if !wxUSE_GLCANVAS
#error "OpenGL required: set wxUSE_GLCANVAS to 1 and rebuild wxWidgets"
#endif

#include <mrpt/gui/CMyGLCanvasBase.h>
#include <mrpt/utils/CConfigFile.h>
#include <mrpt/utils/CFileGZInputStream.h>
#include <mrpt/utils/CFileOutputStream.h>
#include <mrpt/utils/CFileGZOutputStream.h>
#include <mrpt/system/filesystem.h>
#include <mrpt/opengl/CGridPlaneXY.h>
#include <mrpt/opengl/CEllipsoid.h>
#include <mrpt/opengl/CSetOfLines.h>
#include <mrpt/opengl/stock_objects.h>

#include <mrpt/hmtslam/CHMTSLAM.h>
#include <mrpt/hmtslam/CRobotPosesGraph.h>

using namespace mrpt;
using namespace mrpt::slam;
using namespace mrpt::hmtslam;
using namespace mrpt::opengl;
using namespace mrpt::gui;
using namespace mrpt::system;
using namespace mrpt::math;
using namespace mrpt::utils;
using namespace mrpt::poses;
using namespace mrpt::maps;
using namespace std;

// The configuration file:
extern CConfigFile* iniFile;

// HMT map to be displayed.
CHMTSLAM* hmt_map = nullptr;

class CMyGLCanvas : public CMyGLCanvasBase
{
<<<<<<< HEAD
   public:
	CMyGLCanvas(
		wxWindow* parent, wxWindowID id = wxID_ANY,
		const wxPoint& pos = wxDefaultPosition,
		const wxSize& size = wxDefaultSize, long style = 0,
		const wxString& name = _T("CMyGLCanvasBase"))
		: CMyGLCanvasBase(parent, id, pos, size, style, name)
=======
public:
	CMyGLCanvas( wxWindow *parent, wxWindowID id = wxID_ANY,
				 const wxPoint& pos = wxDefaultPosition,
				 const wxSize& size = wxDefaultSize,
				 long style = 0, const wxString& name = _T("CMyGLCanvasBase") )
		: CMyGLCanvasBase(parent,id,pos,size,style,name)
>>>>>>> 9f6c1fc0
	{
	}

	virtual ~CMyGLCanvas() {}
	// void OnKeyDownCustom( wxKeyEvent& event );

	void OnPreRender();
	void OnPostRender();
	void OnPostRenderSwapBuffers(double At, wxPaintDC& dc);
	void OnRenderError(const wxString& str);
};

void CMyGLCanvas::OnRenderError(const wxString& str)
{
	// theWindow->StatusBar1->SetStatusText(str,1);
}

void CMyGLCanvas::OnPreRender()
{
	// Do we have to update the scene??
	/*	std::lock_guard<std::mutex>   lock(critSec_UpdateScene );
<<<<<<< HEAD
		if (newOpenGLScene)
		{
			if (m_openGLScene) delete m_openGLScene;
			m_openGLScene = newOpenGLScene;
					newOpenGLScene = nullptr;
		}*/
=======
	if (newOpenGLScene)
	{
		if (m_openGLScene) delete m_openGLScene;
		m_openGLScene = newOpenGLScene;
				newOpenGLScene = nullptr;
	}*/
}

void CMyGLCanvas::OnPostRenderSwapBuffers(double At, wxPaintDC &dc)
{
>>>>>>> 9f6c1fc0
}

void CMyGLCanvas::OnPostRenderSwapBuffers(double At, wxPaintDC& dc) {}
void CMyGLCanvas::OnPostRender()
{
	// Show filename over the screen??
	//	if (showFileNameInViewport)
	{
<<<<<<< HEAD
		//		renderTextBitmap( 20,20, extractFileName(loadedFileName).c_str()
		//);
=======
		//		renderTextBitmap( 20,20, extractFileName(loadedFileName).c_str() );
>>>>>>> 9f6c1fc0
	}
}

// Auxiliary class for the tree data
class CItemData : public wxTreeItemData
{
   public:
	CSerializable::Ptr m_ptr;
	size_t m_itemIndex;

	CItemData(CSerializable::Ptr ptr, size_t itemIndex)
		: m_ptr(ptr), m_itemIndex(itemIndex)
	{
	}
};

//(*IdInit(hmtMapViewerFrame)
const long hmtMapViewerFrame::ID_STATICTEXT1 = wxNewId();
const long hmtMapViewerFrame::ID_STATICTEXT2 = wxNewId();
const long hmtMapViewerFrame::ID_CHOICE1 = wxNewId();
const long hmtMapViewerFrame::ID_PANEL5 = wxNewId();
const long hmtMapViewerFrame::ID_TREECTRL1 = wxNewId();
const long hmtMapViewerFrame::ID_PANEL9 = wxNewId();
const long hmtMapViewerFrame::ID_TEXTCTRL1 = wxNewId();
const long hmtMapViewerFrame::ID_PANEL8 = wxNewId();
const long hmtMapViewerFrame::ID_SPLITTERWINDOW3 = wxNewId();
const long hmtMapViewerFrame::ID_PANEL1 = wxNewId();
const long hmtMapViewerFrame::ID_STATICTEXT3 = wxNewId();
const long hmtMapViewerFrame::ID_PANEL6 = wxNewId();
const long hmtMapViewerFrame::ID_PANEL3 = wxNewId();
const long hmtMapViewerFrame::ID_STATICTEXT4 = wxNewId();
const long hmtMapViewerFrame::ID_PANEL7 = wxNewId();
const long hmtMapViewerFrame::ID_PANEL4 = wxNewId();
const long hmtMapViewerFrame::ID_SPLITTERWINDOW2 = wxNewId();
const long hmtMapViewerFrame::ID_PANEL2 = wxNewId();
const long hmtMapViewerFrame::ID_SPLITTERWINDOW1 = wxNewId();
const long hmtMapViewerFrame::ID_MENUITEM1 = wxNewId();
const long hmtMapViewerFrame::ID_MENUITEM4 = wxNewId();
const long hmtMapViewerFrame::idMenuQuit = wxNewId();
const long hmtMapViewerFrame::ID_MENUITEM2 = wxNewId();
const long hmtMapViewerFrame::ID_MENUITEM3 = wxNewId();
const long hmtMapViewerFrame::ID_MENUITEM6 = wxNewId();
const long hmtMapViewerFrame::ID_MENUITEM7 = wxNewId();
const long hmtMapViewerFrame::ID_MENUITEM5 = wxNewId();
const long hmtMapViewerFrame::idMenuAbout = wxNewId();
const long hmtMapViewerFrame::ID_STATUSBAR1 = wxNewId();
const long hmtMapViewerFrame::ID_TOOLBARITEM1 = wxNewId();
const long hmtMapViewerFrame::ID_TOOLBARITEM2 = wxNewId();
const long hmtMapViewerFrame::ID_TOOLBAR1 = wxNewId();
//*)

const long hmtMapViewerFrame::ID_TIMER1 = wxNewId();

<<<<<<< HEAD
BEGIN_EVENT_TABLE(hmtMapViewerFrame, wxFrame)
=======

BEGIN_EVENT_TABLE(hmtMapViewerFrame,wxFrame)
>>>>>>> 9f6c1fc0
//(*EventTable(hmtMapViewerFrame)
//*)
END_EVENT_TABLE()

hmtMapViewerFrame::hmtMapViewerFrame(wxWindow* parent, wxWindowID id)
{
	hmt_map = new CHMTSLAM();

	//(*Initialize(hmtMapViewerFrame)
	wxMenuItem* MenuItem2;
	wxMenuItem* MenuItem1;
	wxFlexGridSizer* FlexGridSizer8;
	wxFlexGridSizer* FlexGridSizer1;
	wxFlexGridSizer* FlexGridSizer2;
	wxMenu* Menu1;
	wxFlexGridSizer* FlexGridSizer7;
	wxBoxSizer* BoxSizer2;
	wxFlexGridSizer* FlexGridSizer4;
	wxFlexGridSizer* FlexGridSizer9;
	wxFlexGridSizer* FlexGridSizer6;
	wxFlexGridSizer* FlexGridSizer3;
	wxBoxSizer* BoxSizer1;
	wxMenuBar* MenuBar1;
	wxMenu* Menu2;
	wxFlexGridSizer* FlexGridSizer5;

<<<<<<< HEAD
	Create(
		parent, wxID_ANY, _("HMT Maps Viewer - Part of the MRPT project"),
		wxDefaultPosition, wxDefaultSize, wxDEFAULT_FRAME_STYLE,
		_T("wxID_ANY"));
	SetClientSize(wxSize(740, 606));
	SplitterWindow1 = new wxSplitterWindow(
		this, ID_SPLITTERWINDOW1, wxPoint(176, 320), wxDefaultSize,
		wxSP_3D | wxSP_LIVE_UPDATE, _T("ID_SPLITTERWINDOW1"));
	SplitterWindow1->SetMinSize(wxSize(10, 10));
	SplitterWindow1->SetMinimumPaneSize(10);
	Panel1 = new wxPanel(
		SplitterWindow1, ID_PANEL1, wxDefaultPosition, wxDefaultSize,
		wxTAB_TRAVERSAL, _T("ID_PANEL1"));
	FlexGridSizer1 = new wxFlexGridSizer(2, 1, 0, 0);
	FlexGridSizer1->AddGrowableCol(0);
	FlexGridSizer1->AddGrowableRow(1);
	Panel5 = new wxPanel(
		Panel1, ID_PANEL5, wxDefaultPosition, wxDefaultSize, wxTAB_TRAVERSAL,
		_T("ID_PANEL5"));
	FlexGridSizer4 = new wxFlexGridSizer(5, 1, 0, 0);
	FlexGridSizer4->AddGrowableCol(0);
	BoxSizer2 = new wxBoxSizer(wxHORIZONTAL);
	StaticText1 = new wxStaticText(
		Panel5, ID_STATICTEXT1, _("Tree view of HMT map"), wxDefaultPosition,
		wxDefaultSize, wxALIGN_CENTRE, _T("ID_STATICTEXT1"));
	wxFont StaticText1Font = wxSystemSettings::GetFont(wxSYS_SYSTEM_FONT);
	if (!StaticText1Font.Ok())
		StaticText1Font = wxSystemSettings::GetFont(wxSYS_DEFAULT_GUI_FONT);
	StaticText1Font.SetPointSize(
		(int)(StaticText1Font.GetPointSize() * 1.000000));
	StaticText1Font.SetWeight(wxFONTWEIGHT_BOLD);
	StaticText1->SetFont(StaticText1Font);
	BoxSizer2->Add(
		StaticText1, 1, wxALL | wxEXPAND | wxALIGN_LEFT | wxALIGN_TOP, 5);
	FlexGridSizer4->Add(
		BoxSizer2, 1, wxALL | wxEXPAND | wxALIGN_LEFT | wxALIGN_TOP, 0);
	FlexGridSizer5 = new wxFlexGridSizer(0, 2, 0, 0);
	StaticText2 = new wxStaticText(
		Panel5, ID_STATICTEXT2, _("Select hypothesis:"), wxDefaultPosition,
		wxDefaultSize, 0, _T("ID_STATICTEXT2"));
	FlexGridSizer5->Add(
		StaticText2, 1,
		wxALL | wxALIGN_CENTER_HORIZONTAL | wxALIGN_CENTER_VERTICAL, 5);
	cbHypos = new wxChoice(
		Panel5, ID_CHOICE1, wxDefaultPosition, wxDefaultSize, 0, 0, 0,
		wxDefaultValidator, _T("ID_CHOICE1"));
	FlexGridSizer5->Add(
		cbHypos, 1, wxALL | wxALIGN_CENTER_HORIZONTAL | wxALIGN_CENTER_VERTICAL,
		5);
	FlexGridSizer4->Add(
		FlexGridSizer5, 1, wxALL | wxEXPAND | wxALIGN_LEFT | wxALIGN_TOP, 0);
	Panel5->SetSizer(FlexGridSizer4);
	FlexGridSizer4->Fit(Panel5);
	FlexGridSizer4->SetSizeHints(Panel5);
	FlexGridSizer1->Add(
		Panel5, 1, wxALL | wxEXPAND | wxALIGN_LEFT | wxALIGN_TOP, 0);
	SplitterWindow3 = new wxSplitterWindow(
		Panel1, ID_SPLITTERWINDOW3, wxDefaultPosition, wxDefaultSize,
		wxSP_3D | wxSP_LIVE_UPDATE, _T("ID_SPLITTERWINDOW3"));
	SplitterWindow3->SetMinSize(wxSize(10, 10));
	SplitterWindow3->SetMinimumPaneSize(10);
	Panel9 = new wxPanel(
		SplitterWindow3, ID_PANEL9, wxDefaultPosition, wxDefaultSize,
		wxTAB_TRAVERSAL, _T("ID_PANEL9"));
	FlexGridSizer9 = new wxFlexGridSizer(0, 0, 0, 0);
	FlexGridSizer9->AddGrowableCol(0);
	FlexGridSizer9->AddGrowableRow(0);
	treeView = new wxTreeCtrl(
		Panel9, ID_TREECTRL1, wxDefaultPosition, wxDefaultSize,
		wxTR_LINES_AT_ROOT | wxTR_MULTIPLE | wxTR_DEFAULT_STYLE | wxVSCROLL |
			wxHSCROLL,
		wxDefaultValidator, _T("ID_TREECTRL1"));
	FlexGridSizer9->Add(
		treeView, 1, wxALL | wxEXPAND | wxALIGN_LEFT | wxALIGN_TOP, 0);
	Panel9->SetSizer(FlexGridSizer9);
	FlexGridSizer9->Fit(Panel9);
	FlexGridSizer9->SetSizeHints(Panel9);
	Panel8 = new wxPanel(
		SplitterWindow3, ID_PANEL8, wxPoint(0, 305), wxSize(370, 235),
		wxTAB_TRAVERSAL, _T("ID_PANEL8"));
	FlexGridSizer8 = new wxFlexGridSizer(0, 1, 0, 0);
	FlexGridSizer8->AddGrowableCol(0);
	FlexGridSizer8->AddGrowableRow(0);
	edLog = new wxTextCtrl(
		Panel8, ID_TEXTCTRL1, _("Log window"), wxDefaultPosition, wxDefaultSize,
		wxTE_PROCESS_ENTER | wxTE_PROCESS_TAB | wxTE_MULTILINE | wxTE_READONLY |
			wxHSCROLL | wxVSCROLL,
		wxDefaultValidator, _T("ID_TEXTCTRL1"));
	wxFont edLogFont = wxSystemSettings::GetFont(wxSYS_OEM_FIXED_FONT);
	if (!edLogFont.Ok())
		edLogFont = wxSystemSettings::GetFont(wxSYS_DEFAULT_GUI_FONT);
	edLogFont.SetPointSize((int)(edLogFont.GetPointSize() * 1.000000));
	edLog->SetFont(edLogFont);
	FlexGridSizer8->Add(
		edLog, 1, wxALL | wxEXPAND | wxALIGN_LEFT | wxALIGN_TOP, 1);
	Panel8->SetSizer(FlexGridSizer8);
	FlexGridSizer8->SetSizeHints(Panel8);
	SplitterWindow3->SplitHorizontally(Panel9, Panel8);
	FlexGridSizer1->Add(
		SplitterWindow3, 1, wxALL | wxEXPAND | wxALIGN_LEFT | wxALIGN_TOP, 0);
	Panel1->SetSizer(FlexGridSizer1);
	FlexGridSizer1->Fit(Panel1);
	FlexGridSizer1->SetSizeHints(Panel1);
	Panel2 = new wxPanel(
		SplitterWindow1, ID_PANEL2, wxDefaultPosition, wxDefaultSize,
		wxTAB_TRAVERSAL, _T("ID_PANEL2"));
	BoxSizer1 = new wxBoxSizer(wxHORIZONTAL);
	SplitterWindow2 = new wxSplitterWindow(
		Panel2, ID_SPLITTERWINDOW2, wxDefaultPosition, wxDefaultSize,
		wxSP_3D | wxSP_LIVE_UPDATE, _T("ID_SPLITTERWINDOW2"));
	SplitterWindow2->SetMinSize(wxSize(10, 10));
	SplitterWindow2->SetMinimumPaneSize(10);
	Panel3 = new wxPanel(
		SplitterWindow2, ID_PANEL3, wxDefaultPosition, wxDefaultSize,
		wxTAB_TRAVERSAL, _T("ID_PANEL3"));
	FlexGridSizer2 = new wxFlexGridSizer(0, 1, 0, 0);
	FlexGridSizer2->AddGrowableCol(0);
	FlexGridSizer2->AddGrowableRow(1);
	StaticText3 = new wxStaticText(
		Panel3, ID_STATICTEXT3, _("Global HMT map"), wxDefaultPosition,
		wxDefaultSize, wxALIGN_CENTRE, _T("ID_STATICTEXT3"));
	wxFont StaticText3Font = wxSystemSettings::GetFont(wxSYS_SYSTEM_FONT);
	if (!StaticText3Font.Ok())
		StaticText3Font = wxSystemSettings::GetFont(wxSYS_DEFAULT_GUI_FONT);
	StaticText3Font.SetPointSize(
		(int)(StaticText3Font.GetPointSize() * 1.000000));
	StaticText3Font.SetWeight(wxFONTWEIGHT_BOLD);
	StaticText3->SetFont(StaticText3Font);
	FlexGridSizer2->Add(
		StaticText3, 1,
		wxALL | wxALIGN_CENTER_HORIZONTAL | wxALIGN_CENTER_VERTICAL, 5);
	Panel6 = new wxPanel(
		Panel3, ID_PANEL6, wxDefaultPosition, wxDefaultSize, wxTAB_TRAVERSAL,
		_T("ID_PANEL6"));
=======
	Create(parent, wxID_ANY, _("HMT Maps Viewer - Part of the MRPT project"), wxDefaultPosition, wxDefaultSize, wxDEFAULT_FRAME_STYLE, _T("wxID_ANY"));
	SetClientSize(wxSize(740,606));
	SplitterWindow1 = new wxSplitterWindow(this, ID_SPLITTERWINDOW1, wxPoint(176,320), wxDefaultSize, wxSP_3D|wxSP_LIVE_UPDATE, _T("ID_SPLITTERWINDOW1"));
	SplitterWindow1->SetMinSize(wxSize(10,10));
	SplitterWindow1->SetMinimumPaneSize(10);
	Panel1 = new wxPanel(SplitterWindow1, ID_PANEL1, wxDefaultPosition, wxDefaultSize, wxTAB_TRAVERSAL, _T("ID_PANEL1"));
	FlexGridSizer1 = new wxFlexGridSizer(2, 1, 0, 0);
	FlexGridSizer1->AddGrowableCol(0);
	FlexGridSizer1->AddGrowableRow(1);
	Panel5 = new wxPanel(Panel1, ID_PANEL5, wxDefaultPosition, wxDefaultSize, wxTAB_TRAVERSAL, _T("ID_PANEL5"));
	FlexGridSizer4 = new wxFlexGridSizer(5, 1, 0, 0);
	FlexGridSizer4->AddGrowableCol(0);
	BoxSizer2 = new wxBoxSizer(wxHORIZONTAL);
	StaticText1 = new wxStaticText(Panel5, ID_STATICTEXT1, _("Tree view of HMT map"), wxDefaultPosition, wxDefaultSize, wxALIGN_CENTRE, _T("ID_STATICTEXT1"));
	wxFont StaticText1Font = wxSystemSettings::GetFont(wxSYS_SYSTEM_FONT);
	if ( !StaticText1Font.Ok() ) StaticText1Font = wxSystemSettings::GetFont(wxSYS_DEFAULT_GUI_FONT);
	StaticText1Font.SetPointSize((int)(StaticText1Font.GetPointSize() * 1.000000));
	StaticText1Font.SetWeight(wxFONTWEIGHT_BOLD);
	StaticText1->SetFont(StaticText1Font);
	BoxSizer2->Add(StaticText1, 1, wxALL|wxEXPAND|wxALIGN_LEFT|wxALIGN_TOP, 5);
	FlexGridSizer4->Add(BoxSizer2, 1, wxALL|wxEXPAND|wxALIGN_LEFT|wxALIGN_TOP, 0);
	FlexGridSizer5 = new wxFlexGridSizer(0, 2, 0, 0);
	StaticText2 = new wxStaticText(Panel5, ID_STATICTEXT2, _("Select hypothesis:"), wxDefaultPosition, wxDefaultSize, 0, _T("ID_STATICTEXT2"));
	FlexGridSizer5->Add(StaticText2, 1, wxALL|wxALIGN_CENTER_HORIZONTAL|wxALIGN_CENTER_VERTICAL, 5);
	cbHypos = new wxChoice(Panel5, ID_CHOICE1, wxDefaultPosition, wxDefaultSize, 0, 0, 0, wxDefaultValidator, _T("ID_CHOICE1"));
	FlexGridSizer5->Add(cbHypos, 1, wxALL|wxALIGN_CENTER_HORIZONTAL|wxALIGN_CENTER_VERTICAL, 5);
	FlexGridSizer4->Add(FlexGridSizer5, 1, wxALL|wxEXPAND|wxALIGN_LEFT|wxALIGN_TOP, 0);
	Panel5->SetSizer(FlexGridSizer4);
	FlexGridSizer4->Fit(Panel5);
	FlexGridSizer4->SetSizeHints(Panel5);
	FlexGridSizer1->Add(Panel5, 1, wxALL|wxEXPAND|wxALIGN_LEFT|wxALIGN_TOP, 0);
	SplitterWindow3 = new wxSplitterWindow(Panel1, ID_SPLITTERWINDOW3, wxDefaultPosition, wxDefaultSize, wxSP_3D|wxSP_LIVE_UPDATE, _T("ID_SPLITTERWINDOW3"));
	SplitterWindow3->SetMinSize(wxSize(10,10));
	SplitterWindow3->SetMinimumPaneSize(10);
	Panel9 = new wxPanel(SplitterWindow3, ID_PANEL9, wxDefaultPosition, wxDefaultSize, wxTAB_TRAVERSAL, _T("ID_PANEL9"));
	FlexGridSizer9 = new wxFlexGridSizer(0, 0, 0, 0);
	FlexGridSizer9->AddGrowableCol(0);
	FlexGridSizer9->AddGrowableRow(0);
	treeView = new wxTreeCtrl(Panel9, ID_TREECTRL1, wxDefaultPosition, wxDefaultSize, wxTR_LINES_AT_ROOT|wxTR_MULTIPLE|wxTR_DEFAULT_STYLE|wxVSCROLL|wxHSCROLL, wxDefaultValidator, _T("ID_TREECTRL1"));
	FlexGridSizer9->Add(treeView, 1, wxALL|wxEXPAND|wxALIGN_LEFT|wxALIGN_TOP, 0);
	Panel9->SetSizer(FlexGridSizer9);
	FlexGridSizer9->Fit(Panel9);
	FlexGridSizer9->SetSizeHints(Panel9);
	Panel8 = new wxPanel(SplitterWindow3, ID_PANEL8, wxPoint(0,305), wxSize(370,235), wxTAB_TRAVERSAL, _T("ID_PANEL8"));
	FlexGridSizer8 = new wxFlexGridSizer(0, 1, 0, 0);
	FlexGridSizer8->AddGrowableCol(0);
	FlexGridSizer8->AddGrowableRow(0);
	edLog = new wxTextCtrl(Panel8, ID_TEXTCTRL1, _("Log window"), wxDefaultPosition, wxDefaultSize, wxTE_PROCESS_ENTER|wxTE_PROCESS_TAB|wxTE_MULTILINE|wxTE_READONLY|wxHSCROLL|wxVSCROLL, wxDefaultValidator, _T("ID_TEXTCTRL1"));
	wxFont edLogFont = wxSystemSettings::GetFont(wxSYS_OEM_FIXED_FONT);
	if ( !edLogFont.Ok() ) edLogFont = wxSystemSettings::GetFont(wxSYS_DEFAULT_GUI_FONT);
	edLogFont.SetPointSize((int)(edLogFont.GetPointSize() * 1.000000));
	edLog->SetFont(edLogFont);
	FlexGridSizer8->Add(edLog, 1, wxALL|wxEXPAND|wxALIGN_LEFT|wxALIGN_TOP, 1);
	Panel8->SetSizer(FlexGridSizer8);
	FlexGridSizer8->SetSizeHints(Panel8);
	SplitterWindow3->SplitHorizontally(Panel9, Panel8);
	FlexGridSizer1->Add(SplitterWindow3, 1, wxALL|wxEXPAND|wxALIGN_LEFT|wxALIGN_TOP, 0);
	Panel1->SetSizer(FlexGridSizer1);
	FlexGridSizer1->Fit(Panel1);
	FlexGridSizer1->SetSizeHints(Panel1);
	Panel2 = new wxPanel(SplitterWindow1, ID_PANEL2, wxDefaultPosition, wxDefaultSize, wxTAB_TRAVERSAL, _T("ID_PANEL2"));
	BoxSizer1 = new wxBoxSizer(wxHORIZONTAL);
	SplitterWindow2 = new wxSplitterWindow(Panel2, ID_SPLITTERWINDOW2, wxDefaultPosition, wxDefaultSize, wxSP_3D|wxSP_LIVE_UPDATE, _T("ID_SPLITTERWINDOW2"));
	SplitterWindow2->SetMinSize(wxSize(10,10));
	SplitterWindow2->SetMinimumPaneSize(10);
	Panel3 = new wxPanel(SplitterWindow2, ID_PANEL3, wxDefaultPosition, wxDefaultSize, wxTAB_TRAVERSAL, _T("ID_PANEL3"));
	FlexGridSizer2 = new wxFlexGridSizer(0, 1, 0, 0);
	FlexGridSizer2->AddGrowableCol(0);
	FlexGridSizer2->AddGrowableRow(1);
	StaticText3 = new wxStaticText(Panel3, ID_STATICTEXT3, _("Global HMT map"), wxDefaultPosition, wxDefaultSize, wxALIGN_CENTRE, _T("ID_STATICTEXT3"));
	wxFont StaticText3Font = wxSystemSettings::GetFont(wxSYS_SYSTEM_FONT);
	if ( !StaticText3Font.Ok() ) StaticText3Font = wxSystemSettings::GetFont(wxSYS_DEFAULT_GUI_FONT);
	StaticText3Font.SetPointSize((int)(StaticText3Font.GetPointSize() * 1.000000));
	StaticText3Font.SetWeight(wxFONTWEIGHT_BOLD);
	StaticText3->SetFont(StaticText3Font);
	FlexGridSizer2->Add(StaticText3, 1, wxALL|wxALIGN_CENTER_HORIZONTAL|wxALIGN_CENTER_VERTICAL, 5);
	Panel6 = new wxPanel(Panel3, ID_PANEL6, wxDefaultPosition, wxDefaultSize, wxTAB_TRAVERSAL, _T("ID_PANEL6"));
>>>>>>> 9f6c1fc0
	FlexGridSizer6 = new wxFlexGridSizer(0, 1, 0, 0);
	FlexGridSizer6->AddGrowableCol(0);
	FlexGridSizer6->AddGrowableRow(0);
	Panel6->SetSizer(FlexGridSizer6);
	FlexGridSizer6->Fit(Panel6);
	FlexGridSizer6->SetSizeHints(Panel6);
<<<<<<< HEAD
	FlexGridSizer2->Add(
		Panel6, 1, wxALL | wxEXPAND | wxALIGN_LEFT | wxALIGN_TOP, 0);
	Panel3->SetSizer(FlexGridSizer2);
	FlexGridSizer2->Fit(Panel3);
	FlexGridSizer2->SetSizeHints(Panel3);
	Panel4 = new wxPanel(
		SplitterWindow2, ID_PANEL4, wxDefaultPosition, wxDefaultSize,
		wxTAB_TRAVERSAL, _T("ID_PANEL4"));
	FlexGridSizer3 = new wxFlexGridSizer(0, 1, 0, 0);
	FlexGridSizer3->AddGrowableCol(0);
	FlexGridSizer3->AddGrowableRow(1);
	StaticText4 = new wxStaticText(
		Panel4, ID_STATICTEXT4, _("Selected area local map"), wxDefaultPosition,
		wxDefaultSize, wxALIGN_CENTRE, _T("ID_STATICTEXT4"));
	wxFont StaticText4Font = wxSystemSettings::GetFont(wxSYS_SYSTEM_FONT);
	if (!StaticText4Font.Ok())
		StaticText4Font = wxSystemSettings::GetFont(wxSYS_DEFAULT_GUI_FONT);
	StaticText4Font.SetPointSize(
		(int)(StaticText4Font.GetPointSize() * 1.000000));
	StaticText4Font.SetWeight(wxFONTWEIGHT_BOLD);
	StaticText4->SetFont(StaticText4Font);
	FlexGridSizer3->Add(
		StaticText4, 1,
		wxALL | wxALIGN_CENTER_HORIZONTAL | wxALIGN_CENTER_VERTICAL, 5);
	Panel7 = new wxPanel(
		Panel4, ID_PANEL7, wxDefaultPosition, wxDefaultSize, wxTAB_TRAVERSAL,
		_T("ID_PANEL7"));
=======
	FlexGridSizer2->Add(Panel6, 1, wxALL|wxEXPAND|wxALIGN_LEFT|wxALIGN_TOP, 0);
	Panel3->SetSizer(FlexGridSizer2);
	FlexGridSizer2->Fit(Panel3);
	FlexGridSizer2->SetSizeHints(Panel3);
	Panel4 = new wxPanel(SplitterWindow2, ID_PANEL4, wxDefaultPosition, wxDefaultSize, wxTAB_TRAVERSAL, _T("ID_PANEL4"));
	FlexGridSizer3 = new wxFlexGridSizer(0, 1, 0, 0);
	FlexGridSizer3->AddGrowableCol(0);
	FlexGridSizer3->AddGrowableRow(1);
	StaticText4 = new wxStaticText(Panel4, ID_STATICTEXT4, _("Selected area local map"), wxDefaultPosition, wxDefaultSize, wxALIGN_CENTRE, _T("ID_STATICTEXT4"));
	wxFont StaticText4Font = wxSystemSettings::GetFont(wxSYS_SYSTEM_FONT);
	if ( !StaticText4Font.Ok() ) StaticText4Font = wxSystemSettings::GetFont(wxSYS_DEFAULT_GUI_FONT);
	StaticText4Font.SetPointSize((int)(StaticText4Font.GetPointSize() * 1.000000));
	StaticText4Font.SetWeight(wxFONTWEIGHT_BOLD);
	StaticText4->SetFont(StaticText4Font);
	FlexGridSizer3->Add(StaticText4, 1, wxALL|wxALIGN_CENTER_HORIZONTAL|wxALIGN_CENTER_VERTICAL, 5);
	Panel7 = new wxPanel(Panel4, ID_PANEL7, wxDefaultPosition, wxDefaultSize, wxTAB_TRAVERSAL, _T("ID_PANEL7"));
>>>>>>> 9f6c1fc0
	FlexGridSizer7 = new wxFlexGridSizer(0, 1, 0, 0);
	FlexGridSizer7->AddGrowableCol(0);
	FlexGridSizer7->AddGrowableRow(0);
	Panel7->SetSizer(FlexGridSizer7);
	FlexGridSizer7->Fit(Panel7);
	FlexGridSizer7->SetSizeHints(Panel7);
<<<<<<< HEAD
	FlexGridSizer3->Add(
		Panel7, 1, wxALL | wxEXPAND | wxALIGN_LEFT | wxALIGN_TOP, 0);
=======
	FlexGridSizer3->Add(Panel7, 1, wxALL|wxEXPAND|wxALIGN_LEFT|wxALIGN_TOP, 0);
>>>>>>> 9f6c1fc0
	Panel4->SetSizer(FlexGridSizer3);
	FlexGridSizer3->Fit(Panel4);
	FlexGridSizer3->SetSizeHints(Panel4);
	SplitterWindow2->SplitHorizontally(Panel3, Panel4);
<<<<<<< HEAD
	BoxSizer1->Add(
		SplitterWindow2, 1, wxALL | wxEXPAND | wxALIGN_LEFT | wxALIGN_TOP, 0);
=======
	BoxSizer1->Add(SplitterWindow2, 1, wxALL|wxEXPAND|wxALIGN_LEFT|wxALIGN_TOP, 0);
>>>>>>> 9f6c1fc0
	Panel2->SetSizer(BoxSizer1);
	BoxSizer1->Fit(Panel2);
	BoxSizer1->SetSizeHints(Panel2);
	SplitterWindow1->SplitVertically(Panel1, Panel2);
	MenuBar1 = new wxMenuBar();
	Menu1 = new wxMenu();
<<<<<<< HEAD
	MenuItem3 = new wxMenuItem(
		Menu1, ID_MENUITEM1, _("Load..."), _("Loads a \"hmtmap\" file"),
		wxITEM_NORMAL);
	Menu1->Append(MenuItem3);
	Menu1->AppendSeparator();
	menuExportLocalMaps = new wxMenuItem(
		Menu1, ID_MENUITEM4, _("Export local maps..."), wxEmptyString,
		wxITEM_NORMAL);
	Menu1->Append(menuExportLocalMaps);
	Menu1->AppendSeparator();
	MenuItem1 = new wxMenuItem(
		Menu1, idMenuQuit, _("Quit\tAlt-F4"), _("Quit the application"),
		wxITEM_NORMAL);
	Menu1->Append(MenuItem1);
	MenuBar1->Append(Menu1, _("&File"));
	Menu3 = new wxMenu();
	MenuItem4 = new wxMenuItem(
		Menu3, ID_MENUITEM2, _("Translation btw. 2 areas..."), wxEmptyString,
		wxITEM_NORMAL);
	Menu3->Append(MenuItem4);
	MenuItem5 = new wxMenuItem(
		Menu3, ID_MENUITEM3, _("Overlap probability btw. 2 areas..."),
		wxEmptyString, wxITEM_NORMAL);
	Menu3->Append(MenuItem5);
	MenuItem6 = new wxMenu();
	MenuItem7 = new wxMenuItem(
		MenuItem6, ID_MENUITEM6, _("Grid matching"), wxEmptyString,
		wxITEM_NORMAL);
	MenuItem6->Append(MenuItem7);
	MenuItem8 = new wxMenuItem(
		MenuItem6, ID_MENUITEM7, _("FabMap"), wxEmptyString, wxITEM_NORMAL);
	MenuItem6->Append(MenuItem8);
	Menu3->Append(
		ID_MENUITEM5, _("Topological transition models..."), MenuItem6,
		wxEmptyString);
	MenuBar1->Append(Menu3, _("&Compute"));
	Menu2 = new wxMenu();
	MenuItem2 = new wxMenuItem(
		Menu2, idMenuAbout, _("About\tF1"),
		_("Show info about this application"), wxITEM_NORMAL);
=======
	MenuItem3 = new wxMenuItem(Menu1, ID_MENUITEM1, _("Load..."), _("Loads a \"hmtmap\" file"), wxITEM_NORMAL);
	Menu1->Append(MenuItem3);
	Menu1->AppendSeparator();
	menuExportLocalMaps = new wxMenuItem(Menu1, ID_MENUITEM4, _("Export local maps..."), wxEmptyString, wxITEM_NORMAL);
	Menu1->Append(menuExportLocalMaps);
	Menu1->AppendSeparator();
	MenuItem1 = new wxMenuItem(Menu1, idMenuQuit, _("Quit\tAlt-F4"), _("Quit the application"), wxITEM_NORMAL);
	Menu1->Append(MenuItem1);
	MenuBar1->Append(Menu1, _("&File"));
	Menu3 = new wxMenu();
	MenuItem4 = new wxMenuItem(Menu3, ID_MENUITEM2, _("Translation btw. 2 areas..."), wxEmptyString, wxITEM_NORMAL);
	Menu3->Append(MenuItem4);
	MenuItem5 = new wxMenuItem(Menu3, ID_MENUITEM3, _("Overlap probability btw. 2 areas..."), wxEmptyString, wxITEM_NORMAL);
	Menu3->Append(MenuItem5);
	MenuItem6 = new wxMenu();
	MenuItem7 = new wxMenuItem(MenuItem6, ID_MENUITEM6, _("Grid matching"), wxEmptyString, wxITEM_NORMAL);
	MenuItem6->Append(MenuItem7);
	MenuItem8 = new wxMenuItem(MenuItem6, ID_MENUITEM7, _("FabMap"), wxEmptyString, wxITEM_NORMAL);
	MenuItem6->Append(MenuItem8);
	Menu3->Append(ID_MENUITEM5, _("Topological transition models..."), MenuItem6, wxEmptyString);
	MenuBar1->Append(Menu3, _("&Compute"));
	Menu2 = new wxMenu();
	MenuItem2 = new wxMenuItem(Menu2, idMenuAbout, _("About\tF1"), _("Show info about this application"), wxITEM_NORMAL);
>>>>>>> 9f6c1fc0
	Menu2->Append(MenuItem2);
	MenuBar1->Append(Menu2, _("Help"));
	SetMenuBar(MenuBar1);
	StatusBar1 = new wxStatusBar(this, ID_STATUSBAR1, 0, _T("ID_STATUSBAR1"));
<<<<<<< HEAD
	int __wxStatusBarWidths_1[1] = {-1};
	int __wxStatusBarStyles_1[1] = {wxSB_NORMAL};
	StatusBar1->SetFieldsCount(1, __wxStatusBarWidths_1);
	StatusBar1->SetStatusStyles(1, __wxStatusBarStyles_1);
	SetStatusBar(StatusBar1);
	ToolBar1 = new wxToolBar(
		this, ID_TOOLBAR1, wxDefaultPosition, wxDefaultSize,
		wxTB_FLAT | wxTB_VERTICAL | wxTB_TEXT | wxNO_BORDER, _T("ID_TOOLBAR1"));
	ToolBarItem1 = ToolBar1->AddTool(
		ID_TOOLBARITEM1, _("Load..."),
		wxArtProvider::GetBitmap(
			wxART_MAKE_ART_ID_FROM_STR(_T("wxART_FILE_OPEN")), wxART_TOOLBAR),
		wxArtProvider::GetBitmap(
			wxART_MAKE_ART_ID_FROM_STR(_T("wxART_FILE_OPEN")), wxART_TOOLBAR),
		wxITEM_NORMAL, wxEmptyString, wxEmptyString);
	ToolBar1->AddSeparator();
	ToolBarItem2 = ToolBar1->AddTool(
		ID_TOOLBARITEM2, _("Exit"),
		wxArtProvider::GetBitmap(
			wxART_MAKE_ART_ID_FROM_STR(_T("wxART_CROSS_MARK")), wxART_TOOLBAR),
		wxArtProvider::GetBitmap(
			wxART_MAKE_ART_ID_FROM_STR(_T("wxART_CROSS_MARK")), wxART_TOOLBAR),
		wxITEM_NORMAL, wxEmptyString, wxEmptyString);
=======
	int __wxStatusBarWidths_1[1] = { -1 };
	int __wxStatusBarStyles_1[1] = { wxSB_NORMAL };
	StatusBar1->SetFieldsCount(1,__wxStatusBarWidths_1);
	StatusBar1->SetStatusStyles(1,__wxStatusBarStyles_1);
	SetStatusBar(StatusBar1);
	ToolBar1 = new wxToolBar(this, ID_TOOLBAR1, wxDefaultPosition, wxDefaultSize, wxTB_FLAT|wxTB_VERTICAL|wxTB_TEXT|wxNO_BORDER, _T("ID_TOOLBAR1"));
	ToolBarItem1 = ToolBar1->AddTool(ID_TOOLBARITEM1, _("Load..."), wxArtProvider::GetBitmap(wxART_MAKE_ART_ID_FROM_STR(_T("wxART_FILE_OPEN")),wxART_TOOLBAR), wxArtProvider::GetBitmap(wxART_MAKE_ART_ID_FROM_STR(_T("wxART_FILE_OPEN")),wxART_TOOLBAR), wxITEM_NORMAL, wxEmptyString, wxEmptyString);
	ToolBar1->AddSeparator();
	ToolBarItem2 = ToolBar1->AddTool(ID_TOOLBARITEM2, _("Exit"), wxArtProvider::GetBitmap(wxART_MAKE_ART_ID_FROM_STR(_T("wxART_CROSS_MARK")),wxART_TOOLBAR), wxArtProvider::GetBitmap(wxART_MAKE_ART_ID_FROM_STR(_T("wxART_CROSS_MARK")),wxART_TOOLBAR), wxITEM_NORMAL, wxEmptyString, wxEmptyString);
>>>>>>> 9f6c1fc0
	ToolBar1->Realize();
	SetToolBar(ToolBar1);
	Center();

<<<<<<< HEAD
	Connect(
		ID_TREECTRL1, wxEVT_COMMAND_TREE_SEL_CHANGED,
		(wxObjectEventFunction)&hmtMapViewerFrame::OntreeViewSelectionChanged);
	Connect(
		ID_MENUITEM1, wxEVT_COMMAND_MENU_SELECTED,
		(wxObjectEventFunction)&hmtMapViewerFrame::OnMenuLoad);
	Connect(
		ID_MENUITEM4, wxEVT_COMMAND_MENU_SELECTED,
		(wxObjectEventFunction)&hmtMapViewerFrame::
			OnmenuExportLocalMapsSelected);
	Connect(
		idMenuQuit, wxEVT_COMMAND_MENU_SELECTED,
		(wxObjectEventFunction)&hmtMapViewerFrame::OnQuit);
	Connect(
		ID_MENUITEM2, wxEVT_COMMAND_MENU_SELECTED,
		(wxObjectEventFunction)&hmtMapViewerFrame::OnMenuTranslationBtw2);
	Connect(
		ID_MENUITEM3, wxEVT_COMMAND_MENU_SELECTED,
		(wxObjectEventFunction)&hmtMapViewerFrame::OnMenuOverlapBtw2);
	Connect(
		ID_MENUITEM6, wxEVT_COMMAND_MENU_SELECTED,
		(wxObjectEventFunction)&hmtMapViewerFrame::OnTopologicalModel_Gridmap);
	Connect(
		ID_MENUITEM7, wxEVT_COMMAND_MENU_SELECTED,
		(wxObjectEventFunction)&hmtMapViewerFrame::OnTopologicalModel_Fabmap);
	Connect(
		idMenuAbout, wxEVT_COMMAND_MENU_SELECTED,
		(wxObjectEventFunction)&hmtMapViewerFrame::OnAbout);
	Connect(
		ID_TOOLBARITEM1, wxEVT_COMMAND_TOOL_CLICKED,
		(wxObjectEventFunction)&hmtMapViewerFrame::OnMenuLoad);
	Connect(
		ID_TOOLBARITEM2, wxEVT_COMMAND_TOOL_CLICKED,
		(wxObjectEventFunction)&hmtMapViewerFrame::OnQuit);
=======
	Connect(ID_TREECTRL1,wxEVT_COMMAND_TREE_SEL_CHANGED,(wxObjectEventFunction)&hmtMapViewerFrame::OntreeViewSelectionChanged);
	Connect(ID_MENUITEM1,wxEVT_COMMAND_MENU_SELECTED,(wxObjectEventFunction)&hmtMapViewerFrame::OnMenuLoad);
	Connect(ID_MENUITEM4,wxEVT_COMMAND_MENU_SELECTED,(wxObjectEventFunction)&hmtMapViewerFrame::OnmenuExportLocalMapsSelected);
	Connect(idMenuQuit,wxEVT_COMMAND_MENU_SELECTED,(wxObjectEventFunction)&hmtMapViewerFrame::OnQuit);
	Connect(ID_MENUITEM2,wxEVT_COMMAND_MENU_SELECTED,(wxObjectEventFunction)&hmtMapViewerFrame::OnMenuTranslationBtw2);
	Connect(ID_MENUITEM3,wxEVT_COMMAND_MENU_SELECTED,(wxObjectEventFunction)&hmtMapViewerFrame::OnMenuOverlapBtw2);
	Connect(ID_MENUITEM6,wxEVT_COMMAND_MENU_SELECTED,(wxObjectEventFunction)&hmtMapViewerFrame::OnTopologicalModel_Gridmap);
	Connect(ID_MENUITEM7,wxEVT_COMMAND_MENU_SELECTED,(wxObjectEventFunction)&hmtMapViewerFrame::OnTopologicalModel_Fabmap);
	Connect(idMenuAbout,wxEVT_COMMAND_MENU_SELECTED,(wxObjectEventFunction)&hmtMapViewerFrame::OnAbout);
	Connect(ID_TOOLBARITEM1,wxEVT_COMMAND_TOOL_CLICKED,(wxObjectEventFunction)&hmtMapViewerFrame::OnMenuLoad);
	Connect(ID_TOOLBARITEM2,wxEVT_COMMAND_TOOL_CLICKED,(wxObjectEventFunction)&hmtMapViewerFrame::OnQuit);
>>>>>>> 9f6c1fc0
	//*)

	// Fix sizes:
	SplitterWindow1->SetMinSize(wxSize(200, 200));
	SplitterWindow2->SetMinSize(wxSize(200, 200));
	SplitterWindow3->SetMinSize(wxSize(200, 200));
	Fit();
	Refresh();

	// Create GL canvas:
	// -------------------------------
<<<<<<< HEAD
	m_canvas_HMAP =
		new CMyGLCanvas(Panel6, wxID_ANY, wxDefaultPosition, wxDefaultSize);
	Panel6->SetMinSize(wxSize(200, 200));
	m_canvas_HMAP->SetMinSize(wxSize(200, 200));
	m_canvas_HMAP->m_openGLScene->insert(
		mrpt::make_aligned_shared<opengl::CGridPlaneXY>());

	FlexGridSizer6->Add(
		m_canvas_HMAP, 1, wxALL | wxEXPAND | wxALIGN_LEFT | wxALIGN_TOP, 0);

	m_canvas_LMH =
		new CMyGLCanvas(Panel7, wxID_ANY, wxDefaultPosition, wxDefaultSize);
	Panel7->SetMinSize(wxSize(200, 200));
	m_canvas_LMH->SetMinSize(wxSize(200, 200));
	m_canvas_LMH->m_openGLScene->insert(
		mrpt::make_aligned_shared<opengl::CGridPlaneXY>());
	FlexGridSizer7->Add(
		m_canvas_LMH, 1, wxALL | wxEXPAND | wxALIGN_LEFT | wxALIGN_TOP, 0);

	m_canvas_LMH->cameraPointingX = 0;
	m_canvas_LMH->cameraPointingY = 0;
	m_canvas_LMH->cameraPointingZ = 0;
	m_canvas_LMH->cameraZoomDistance = 100;
	m_canvas_LMH->cameraElevationDeg = 90;
	m_canvas_LMH->cameraAzimuthDeg = 0;
	m_canvas_LMH->cameraIsProjective = false;

=======
	m_canvas_HMAP = new CMyGLCanvas( Panel6, wxID_ANY, wxDefaultPosition, wxDefaultSize );
	Panel6->SetMinSize( wxSize(200,200) );
	m_canvas_HMAP->SetMinSize( wxSize(200,200) );
	m_canvas_HMAP->getOpenGLSceneRef()->insert( opengl::CGridPlaneXY::Create() );

	FlexGridSizer6->Add(m_canvas_HMAP, 1, wxALL|wxEXPAND|wxALIGN_LEFT|wxALIGN_TOP, 0);


	m_canvas_LMH = new CMyGLCanvas( Panel7, wxID_ANY, wxDefaultPosition, wxDefaultSize );
	Panel7->SetMinSize( wxSize(200,200) );
	m_canvas_LMH->SetMinSize( wxSize(200,200) );
	m_canvas_LMH->getOpenGLSceneRef()->insert( opengl::CGridPlaneXY::Create() );
	FlexGridSizer7->Add(m_canvas_LMH, 1, wxALL|wxEXPAND|wxALIGN_LEFT|wxALIGN_TOP, 0);

	m_canvas_LMH->setCameraPointing(0.0f, 0.0f, 0.0f);
	m_canvas_LMH->setZoomDistance(100.0f);
	m_canvas_LMH->setElevationDegrees(90.0f);
	m_canvas_LMH->setAzimuthDegrees(0.0f);
	m_canvas_LMH->setCameraProjective(false);


>>>>>>> 9f6c1fc0
	Maximize();

	// Splitters:
	SplitterWindow1->SetSashPosition(300);
	SplitterWindow2->SetSashPosition(400);
	SplitterWindow3->SetSashPosition(GetSize().GetHeight() - 300);

	// Auto load file from command line?
	timAutoLoad.SetOwner(this, ID_TIMER1);
	if (!global_fileToOpen.empty())
	{
		Connect(
			ID_TIMER1, wxEVT_TIMER,
			(wxObjectEventFunction)&hmtMapViewerFrame::OntimAutoLoadTrigger);
		timAutoLoad.Start(250, true);
	}
}

hmtMapViewerFrame::~hmtMapViewerFrame()
{
	//(*Destroy(hmtMapViewerFrame)
	//*)

	WX_START_TRY

<<<<<<< HEAD
	delete hmt_map;
=======
			delete hmt_map;
>>>>>>> 9f6c1fc0
	hmt_map = nullptr;

	WX_END_TRY
}

//------------------------------------------------------------------------
// Auto-load the file passed in the cmd line (if any)
//------------------------------------------------------------------------
void hmtMapViewerFrame::OntimAutoLoadTrigger(wxTimerEvent& event)
{
	// Now: Open it:
<<<<<<< HEAD
	if (!global_fileToOpen.empty()) loadHTMSLAMFromFile(global_fileToOpen);
=======
	if (!global_fileToOpen.empty())
		loadHTMSLAMFromFile( global_fileToOpen );
}


void hmtMapViewerFrame::OnQuit(wxCommandEvent& event)
{
	Close();
>>>>>>> 9f6c1fc0
}

void hmtMapViewerFrame::OnQuit(wxCommandEvent& event) { Close(); }
void hmtMapViewerFrame::OnAbout(wxCommandEvent& event)
{
	//    wxString msg = wxbuildinfo(long_f);
	//    wxMessageBox(msg, _("Welcome to..."));
}

void hmtMapViewerFrame::OnMenuLoad(wxCommandEvent& event)
{
	string fil;
	if (AskForOpenHMTMap(fil)) loadHTMSLAMFromFile(fil);
}

bool hmtMapViewerFrame::loadHTMSLAMFromFile(const std::string& filePath)
{
	WX_START_TRY

<<<<<<< HEAD
	if (!fileExists(filePath))
=======
			if (!fileExists(filePath))
>>>>>>> 9f6c1fc0
	{
		wxMessageBox(
			_U(string(string("File doesn't exist:\n") + filePath).c_str()),
			_("Error loading file"), wxOK, this);
		return false;
	}

	wxBusyCursor busy;

	// Save the path
	WX_START_TRY
<<<<<<< HEAD
	string the_path(extractFileDirectory(filePath));
	iniFile->write(iniFileSect, "LastDir", the_path);
	WX_END_TRY

	// Load
	CFileGZInputStream(filePath) >> *hmt_map;
=======
			string the_path( extractFileDirectory(filePath) );
	iniFile->write(iniFileSect,"LastDir", the_path );
	WX_END_TRY

			// Load
			CFileGZInputStream(filePath) >> *hmt_map;

>>>>>>> 9f6c1fc0

	m_curFileOpen = filePath;

	// Refresh views:
	// ---------------------------

	// The tree:
	rebuildTreeView();

	// The global map:
	updateGlobalMapView();

	return true;

	WX_END_TRY

<<<<<<< HEAD
	return false;
=======
			return false;
>>>>>>> 9f6c1fc0
}

void hmtMapViewerFrame::rebuildTreeView()
{
	WX_START_TRY

<<<<<<< HEAD
	wxBusyCursor waitCursor;
=======
			wxBusyCursor        waitCursor;
>>>>>>> 9f6c1fc0
	treeView->DeleteAllItems();

	treeView->SetQuickBestSize(true);

	// Root element & Areas:
<<<<<<< HEAD
	wxTreeItemId root = treeView->AddRoot(_("Areas"), 0, -1, nullptr);
=======
	wxTreeItemId root = treeView->AddRoot(_("Areas"),0,-1,nullptr);
>>>>>>> 9f6c1fc0

	CHierarchicalMHMap::const_iterator it;
	size_t i;

	for (i = 0, it = hmt_map->m_map.begin(); it != hmt_map->m_map.end();
		 it++, i++)
	{
		string str = format("Area %i", (int)it->second->getID());

		// wxTreeItemId treeNode =
		treeView->AppendItem(
<<<<<<< HEAD
			root, _U(str.c_str()), 0, -1, new CItemData(it->second, i));
=======
					root,
					_U(str.c_str()),
					0,-1,
					new CItemData(it->second,i));
>>>>>>> 9f6c1fc0
	}

	treeView->ExpandAll();

	// List of hypotheses:
	cbHypos->Clear();

	for (aligned_containers<THypothesisID,
							CLocalMetricHypothesis>::map_t::const_iterator l =
			 hmt_map->m_LMHs.begin();
		 l != hmt_map->m_LMHs.end(); ++l)
		cbHypos->Append(_U(format("%i", (int)l->first).c_str()));

	cbHypos->SetSelection(0);

	WX_END_TRY
}

//------------------------------------------------------------------------
//    Asks the user for a file, return false if user cancels
//------------------------------------------------------------------------
bool hmtMapViewerFrame::AskForOpenHMTMap(std::string& fil)
{
	wxString caption = wxT("Choose a file to open");
	wxString wildcard =
		wxT("HMT-SLAM files (*.hmtslam)|*.hmtslam|All files (*.*)|*.*");
	wxString defaultDir(
		_U(iniFile->read_string(iniFileSect, "LastDir", ".").c_str()));
	wxString defaultFilename = wxT("");

	wxFileDialog dialog(
		this, caption, defaultDir, defaultFilename, wildcard,
		wxFD_OPEN | wxFD_FILE_MUST_EXIST);

	if (dialog.ShowModal() == wxID_OK)
	{
		fil = string(dialog.GetPath().mb_str());
		return true;
	}
	else
		return false;
}

void hmtMapViewerFrame::updateLocalMapView()
{
	WX_START_TRY

<<<<<<< HEAD
	CMyRedirector redir(edLog);
=======
			CMyRedirector	redir( edLog );
>>>>>>> 9f6c1fc0

	m_canvas_LMH->getOpenGLSceneRef()->clear();

	// Get the hypothesis ID:
	THypothesisID hypID =
		(THypothesisID)atoi(cbHypos->GetStringSelection().mb_str());
	if (hmt_map->m_LMHs.find(hypID) == hmt_map->m_LMHs.end())
	{
		wxMessageBox(
			_U(format("No LMH has hypothesis ID %i!", (int)hypID).c_str()),
			_("Error with topological hypotesis"));
		return;
	}

	// Get the selected area or LMH in the tree view:
	wxArrayTreeItemIds lstSelect;
	size_t nSel = treeView->GetSelections(lstSelect);
	if (!nSel) return;

	CItemData* data1 =
		static_cast<CItemData*>(treeView->GetItemData(lstSelect.Item(0)));
	if (!data1) return;
	if (!data1->m_ptr) return;

	CSerializable::Ptr obj = data1->m_ptr;
	if (obj->GetRuntimeClass() == CLASS_ID(CHMHMapNode))
	{
		// The 3D view:
		opengl::CSetOfObjects::Ptr objs =
			mrpt::make_aligned_shared<opengl::CSetOfObjects>();

		// -------------------------------------------
		// Draw a grid on the ground:
		// -------------------------------------------
		{
			opengl::CGridPlaneXY::Ptr obj =
				mrpt::make_aligned_shared<opengl::CGridPlaneXY>(
					-100, 100, -100, 100, 0, 5);
			obj->setColor(0.4, 0.4, 0.4);
			objs->insert(obj);  // it will free the memory
		}

		// Two passes: 1st draw the map on the ground, then the rest.
		for (int nRound = 0; nRound < 2; nRound++)
		{
			CHMHMapNode::Ptr firstArea;
			CPose3DPDFGaussian refPoseThisArea;

			for (size_t nSelItem = 0; nSelItem < nSel; nSelItem++)
			{
				CItemData* data1 = static_cast<CItemData*>(
					treeView->GetItemData(lstSelect.Item(nSelItem)));
				if (!data1) continue;
				if (!data1->m_ptr) continue;

				CHMHMapNode::Ptr area =
					std::dynamic_pointer_cast<CHMHMapNode>(data1->m_ptr);
				if (!area) continue;

				// Is this the first rendered area??
				if (!firstArea)
				{
					firstArea = area;
				}
				else
				{
					// Compute the translation btw. ref. and current area:
					CPose3DPDFParticles pdf;

					hmt_map->m_map.computeCoordinatesTransformationBetweenNodes(
<<<<<<< HEAD
						firstArea->getID(), area->getID(), pdf, hypID, 200);
					/*0.15f,
					DEG2RAD(5.0f) );*/

					refPoseThisArea.copyFrom(pdf);
					cout << "Pose " << firstArea->getID() << " - "
						 << area->getID() << refPoseThisArea << endl;
=======
								firstArea->getID(),
								area->getID(),
								pdf,
								hypID,
								200 );
					/*0.15f,
						DEG2RAD(5.0f) );*/

					refPoseThisArea.copyFrom( pdf );
					cout << "Pose " << firstArea->getID() << " - " << area->getID() << refPoseThisArea << endl;
>>>>>>> 9f6c1fc0
				}

				CMultiMetricMap::Ptr obj_mmap =
					area->m_annotations.getAs<CMultiMetricMap>(
						NODE_ANNOTATION_METRIC_MAPS, hypID, false);

				CRobotPosesGraph::Ptr obj_robposes =
					area->m_annotations.getAs<CRobotPosesGraph>(
						NODE_ANNOTATION_POSES_GRAPH, hypID, false);

				TPoseID refPoseID;
				area->m_annotations.getElemental(
					NODE_ANNOTATION_REF_POSEID, refPoseID, hypID, true);

				// ---------------------------------------------------------
				// The metric map:
				// ---------------------------------------------------------
				if (nRound == 0)
				{
					opengl::CSetOfObjects::Ptr objMap =
						mrpt::make_aligned_shared<opengl::CSetOfObjects>();
					obj_mmap->getAs3DObject(objMap);
					objMap->setPose(refPoseThisArea.mean);
					objs->insert(objMap);
				}

				if (nRound == 1)
				{
					// ---------------------------------------------------------
					// Bounding boxes for grid maps:
					// ---------------------------------------------------------
					if (obj_mmap->m_gridMaps.size())
					{
						float x_min = obj_mmap->m_gridMaps[0]->getXMin();
						float x_max = obj_mmap->m_gridMaps[0]->getXMax();
						float y_min = obj_mmap->m_gridMaps[0]->getYMin();
						float y_max = obj_mmap->m_gridMaps[0]->getYMax();

						opengl::CSetOfLines::Ptr objBB =
							mrpt::make_aligned_shared<opengl::CSetOfLines>();
						objBB->setColor(0, 0, 1);
						objBB->setLineWidth(4.0f);

						objBB->appendLine(x_min, y_min, 0, x_max, y_min, 0);
						objBB->appendLine(x_max, y_min, 0, x_max, y_max, 0);
						objBB->appendLine(x_max, y_max, 0, x_min, y_max, 0);
						objBB->appendLine(x_min, y_max, 0, x_min, y_min, 0);

						objBB->setPose(refPoseThisArea.mean);
						objs->insert(objBB);
					}

					// -----------------------------------------------
					// Draw a 3D coordinates corner for the ref. pose
					// -----------------------------------------------
					{
						CPose3D p;
						(*obj_robposes)[refPoseID].pdf.getMean(p);

						opengl::CSetOfObjects::Ptr corner =
							stock_objects::CornerXYZ();
						corner->setPose(refPoseThisArea.mean + p);
						corner->setName(format("AREA %i", (int)area->getID()));
						corner->enableShowName();

						objs->insert(corner);
					}

					// -----------------------------------------------
					// Draw ellipsoid with uncertainty of pose transformation
					// -----------------------------------------------
					if (refPoseThisArea.cov(0, 0) != 0 ||
						refPoseThisArea.cov(1, 1) != 0)
					{
						opengl::CEllipsoid::Ptr ellip =
							mrpt::make_aligned_shared<opengl::CEllipsoid>();
						ellip->setPose(refPoseThisArea.mean);
						ellip->enableDrawSolid3D(false);

						CMatrixDouble C = CMatrixDouble(refPoseThisArea.cov);

<<<<<<< HEAD
						if (C(2, 2) < 1e6)
							C.setSize(2, 2);
						else
							C.setSize(3, 3);
=======
						if (C(2,2)<1e6)
							C.setSize(2,2);
						else	C.setSize(3,3);
>>>>>>> 9f6c1fc0

						ellip->setCovMatrix(C);
						ellip->setQuantiles(3);
						ellip->setLocation(
							ellip->getPoseX(), ellip->getPoseY(),
							ellip->getPoseZ() + 0.5);
						ellip->setColor(1, 0, 0);
						ellip->setLineWidth(3);

						objs->insert(ellip);
					}

					// ---------------------------------------------------------
					// Draw each of the robot poses as 2D/3D ellipsoids
					// ---------------------------------------------------------
					for (CRobotPosesGraph::iterator it = obj_robposes->begin();
						 it != obj_robposes->end(); ++it)
					{
					}
				}

			}  // end for nSelItem

		}  // two pass

		// Add to the scene:
		m_canvas_LMH->getOpenGLSceneRef()->insert(objs);
	}
<<<<<<< HEAD
	else if (obj->GetRuntimeClass() == CLASS_ID(CLocalMetricHypothesis))
	{
		// CLocalMetricHypothesis *lmh = static_cast<CLocalMetricHypothesis*>(
		// obj );
	}
=======
	else
		if (obj->GetRuntimeClass()==CLASS_ID( CLocalMetricHypothesis ))
		{
			//CLocalMetricHypothesis *lmh = static_cast<CLocalMetricHypothesis*>( obj );

		}
>>>>>>> 9f6c1fc0

	m_canvas_LMH->Refresh();

	WX_END_TRY
}

void hmtMapViewerFrame::updateGlobalMapView()
{
	m_canvas_HMAP->getOpenGLSceneRef()->clear();

	wxBusyCursor busy;

	// Dump text representation to log window:
	{
		edLog->Clear();
		CMyRedirector redir(edLog);

		CStringList strLst;
		hmt_map->m_map.dumpAsText(strLst);
		string str;
		strLst.getText(str);
		cout << str << endl;
	}

	if (hmt_map->m_map.getFirstNode())
	{
		CHMHMapNode::TNodeID refID = hmt_map->m_map.getFirstNode()->getID();

		THypothesisID hypID =
			(THypothesisID)atoi(cbHypos->GetStringSelection().mb_str());

		if (hmt_map->m_LMHs.find(hypID) == hmt_map->m_LMHs.end())
		{
			wxMessageBox(
				_U(format("No LMH has hypothesis ID %i!", (int)hypID).c_str()),
				_("Error with topological hypotesis"));
			return;
		}
		//		cout << "Showing hypothesis ID: " << hypID  << endl;

		hmt_map->m_map.getAs3DScene(
<<<<<<< HEAD
			*m_canvas_HMAP->m_openGLScene, refID, hypID);
=======
					*m_canvas_HMAP->getOpenGLSceneRef(),
					refID,
					hypID );
>>>>>>> 9f6c1fc0

		m_canvas_HMAP->Refresh();
	}
}

void hmtMapViewerFrame::OnMenuOverlapBtw2(wxCommandEvent& event)
{
	WX_START_TRY

<<<<<<< HEAD
	wxArrayTreeItemIds lstSelect;
=======
			wxArrayTreeItemIds	lstSelect;
>>>>>>> 9f6c1fc0

	size_t nSel = treeView->GetSelections(lstSelect);

	if (nSel != 2)
	{
		wxMessageBox(
			_("Please, select two areas from the tree first"), _("Error"));
		return;
	}

	CItemData* data1 =
		static_cast<CItemData*>(treeView->GetItemData(lstSelect.Item(0)));
	CItemData* data2 =
		static_cast<CItemData*>(treeView->GetItemData(lstSelect.Item(1)));

	ASSERT_(data1);
	ASSERT_(data2);
	ASSERT_(data1->m_ptr);
	ASSERT_(data2->m_ptr);

	CHMHMapNode::Ptr area1 =
		std::dynamic_pointer_cast<CHMHMapNode>(data1->m_ptr);
	CHMHMapNode::Ptr area2 =
		std::dynamic_pointer_cast<CHMHMapNode>(data2->m_ptr);

	THypothesisID hypID =
		(THypothesisID)atoi(cbHypos->GetStringSelection().mb_str());

	const size_t monteCarloSamples = 100;

	double prob12 = hmt_map->m_map.computeOverlapProbabilityBetweenNodes(
<<<<<<< HEAD
		area1->getID(), area2->getID(), hypID, monteCarloSamples);

	double prob21 = hmt_map->m_map.computeOverlapProbabilityBetweenNodes(
		area2->getID(), area1->getID(), hypID, monteCarloSamples);
=======
				area1->getID(),
				area2->getID(),
				hypID,
				monteCarloSamples);

	double prob21 = hmt_map->m_map.computeOverlapProbabilityBetweenNodes(
				area2->getID(),
				area1->getID(),
				hypID,
				monteCarloSamples);

>>>>>>> 9f6c1fc0

	{
		CMyRedirector redir(edLog);

		cout << "Overlap probability: " << area1->getID() << " - "
			 << area2->getID() << ": " << prob12 << endl;
		cout << "Overlap probability: " << area2->getID() << " - "
			 << area1->getID() << ": " << prob21 << endl;
	}

	WX_END_TRY
}

void hmtMapViewerFrame::OnMenuTranslationBtw2(wxCommandEvent& event)
{
	WX_START_TRY

<<<<<<< HEAD
	wxArrayTreeItemIds lstSelect;
=======
			wxArrayTreeItemIds	lstSelect;
>>>>>>> 9f6c1fc0

	size_t nSel = treeView->GetSelections(lstSelect);

	if (nSel != 2)
	{
		wxMessageBox(
			_("Please, select two areas from the tree first"), _("Error"));
		return;
	}

	CItemData* data1 =
		static_cast<CItemData*>(treeView->GetItemData(lstSelect.Item(0)));
	CItemData* data2 =
		static_cast<CItemData*>(treeView->GetItemData(lstSelect.Item(1)));

	ASSERT_(data1);
	ASSERT_(data2);
	ASSERT_(data1->m_ptr);
	ASSERT_(data2->m_ptr);

	CHMHMapNode::Ptr area1 =
		std::dynamic_pointer_cast<CHMHMapNode>(data1->m_ptr);
	CHMHMapNode::Ptr area2 =
		std::dynamic_pointer_cast<CHMHMapNode>(data2->m_ptr);

	THypothesisID hypID =
		(THypothesisID)atoi(cbHypos->GetStringSelection().mb_str());

	const size_t monteCarloSamples = 100;

	CPose3DPDFParticles pdf12;

	hmt_map->m_map.computeCoordinatesTransformationBetweenNodes(
<<<<<<< HEAD
		area1->getID(), area2->getID(), pdf12, hypID, monteCarloSamples, 0, 0);

	CPose3DPDFGaussian pdfGauss;
=======
				area1->getID(),
				area2->getID(),
				pdf12,
				hypID,
				monteCarloSamples,
				0,0);

	CPose3DPDFGaussian	pdfGauss;
>>>>>>> 9f6c1fc0
	pdfGauss.copyFrom(pdf12);

	{
		CMyRedirector redir(edLog);

		cout << "PDF between " << area1->getID() << " -> " << area2->getID()
			 << ": " << endl;
		cout << pdfGauss << endl;
	}

	WX_END_TRY
}

void hmtMapViewerFrame::OntreeViewSelectionChanged(wxTreeEvent& event)
{
	updateLocalMapView();
}

void hmtMapViewerFrame::OnmenuExportLocalMapsSelected(wxCommandEvent& event)
{
	WX_START_TRY

<<<<<<< HEAD
	// Get the hypothesis ID:
	THypothesisID hypID =
		(THypothesisID)atoi(cbHypos->GetStringSelection().mb_str());
	if (hmt_map->m_LMHs.find(hypID) == hmt_map->m_LMHs.end())
=======
			// Get the hypothesis ID:
			THypothesisID	hypID = (THypothesisID	)atoi( cbHypos->GetStringSelection().mb_str() );
	if ( hmt_map->m_LMHs.find(hypID)==hmt_map->m_LMHs.end() )
>>>>>>> 9f6c1fc0
	{
		wxMessageBox(
			_U(format("No LMH has hypothesis ID %i!", (int)hypID).c_str()),
			_("Error with topological hypotesis"));
		return;
	}

	wxString caption = wxT("Choose the target file prefix");
	wxString wildcard =
		wxT("simplemap files (*.simplemap)|*.hmtslam|All files (*.*)|*.*");
	wxString defaultDir(
		_U(iniFile->read_string(iniFileSect, "LastDir", ".").c_str()));
	wxString defaultFilename = wxT("");

	wxFileDialog dialog(
		this, caption, defaultDir, defaultFilename, wildcard,
		wxFD_SAVE | wxFD_OVERWRITE_PROMPT);

	if (dialog.ShowModal() != wxID_OK) return;

	string user_fil = string(dialog.GetPath().mb_str());
	string fil_dir = mrpt::system::extractFileDirectory(user_fil);
	string fil_name = mrpt::system::extractFileName(user_fil);

	string map_prefix = fil_dir + string("/") + fil_name;

	CHierarchicalMHMap::const_iterator it;

	for (it = hmt_map->m_map.begin(); it != hmt_map->m_map.end(); it++)
	{
		CSimpleMap simpleMap;

		string map_file =
			map_prefix +
			format(
				"_map_area_%03u.simplemap",
				(unsigned)it->first);  // it->second->m_label.c_str() );
		CHMHMapNode::Ptr area = it->second;

		CRobotPosesGraph::Ptr obj_poseGraph =
			area->m_annotations.getAs<CRobotPosesGraph>(
				NODE_ANNOTATION_POSES_GRAPH, hypID, false);
		obj_poseGraph->convertIntoSimplemap(simpleMap);

		CFileGZOutputStream(map_file) << simpleMap;  // Save simplemap
	}

	WX_END_TRY
}

void hmtMapViewerFrame::OnTopologicalModel_Gridmap(wxCommandEvent& event)
{
	WX_START_TRY

<<<<<<< HEAD
	// Get the hypothesis ID:
	const THypothesisID hypID =
		(THypothesisID)atoi(cbHypos->GetStringSelection().mb_str());
	if (hmt_map->m_LMHs.find(hypID) == hmt_map->m_LMHs.end())
=======
			// Get the hypothesis ID:
			const THypothesisID	hypID = (THypothesisID	)atoi( cbHypos->GetStringSelection().mb_str() );
	if ( hmt_map->m_LMHs.find(hypID)==hmt_map->m_LMHs.end() )
>>>>>>> 9f6c1fc0
	{
		wxMessageBox(
			_U(format("No LMH has hypothesis ID %i!", (int)hypID).c_str()),
			_("Error with topological hypotesis"));
		return;
	}

<<<<<<< HEAD
	wxArrayTreeItemIds lstSelect;
=======
	wxArrayTreeItemIds	lstSelect;
>>>>>>> 9f6c1fc0

	size_t nSel = treeView->GetSelections(lstSelect);
	if (nSel != 2)
	{
		wxMessageBox(
			_("Please, select two areas from the tree first"), _("Error"));
		return;
	}

	CItemData* data1 =
		static_cast<CItemData*>(treeView->GetItemData(lstSelect.Item(0)));
	CItemData* data2 =
		static_cast<CItemData*>(treeView->GetItemData(lstSelect.Item(1)));
	ASSERT_(data1);
	ASSERT_(data2);
	ASSERT_(data1->m_ptr);
	ASSERT_(data2->m_ptr);

	const CHMHMapNode::Ptr area1 =
		std::dynamic_pointer_cast<CHMHMapNode>(data1->m_ptr);
	const CHMHMapNode::Ptr area2 =
		std::dynamic_pointer_cast<CHMHMapNode>(data2->m_ptr);

	CTopLCDetectorBase::Ptr TLCD(
		hmt_map->loopClosureDetector_factory("gridmaps"));

	CMyRedirector redir(edLog);
	wxBusyCursor busy;

	double this_log_lik;

	// get the output from this LC detector:
	CPose3DPDF::Ptr pdf = TLCD->computeTopologicalObservationModel(
<<<<<<< HEAD
		hypID, area2, area1, this_log_lik);
=======
				hypID,
				area2,
				area1,
				this_log_lik );
>>>>>>> 9f6c1fc0

	CPose3DPDFSOG::Ptr pdfSOG = std::dynamic_pointer_cast<CPose3DPDFSOG>(pdf);

	cout << "The relative estimated pose is: " << endl;
	for (CPose3DPDFSOG::iterator i = pdfSOG->begin(); i != pdfSOG->end(); i++)
	{
		cout << " Mode: " << i->val.mean << endl;
	}

<<<<<<< HEAD
=======

>>>>>>> 9f6c1fc0
	WX_END_TRY
}

void hmtMapViewerFrame::OnTopologicalModel_Fabmap(wxCommandEvent& event) {}<|MERGE_RESOLUTION|>--- conflicted
+++ resolved
@@ -76,7 +76,6 @@
 
 class CMyGLCanvas : public CMyGLCanvasBase
 {
-<<<<<<< HEAD
    public:
 	CMyGLCanvas(
 		wxWindow* parent, wxWindowID id = wxID_ANY,
@@ -84,14 +83,6 @@
 		const wxSize& size = wxDefaultSize, long style = 0,
 		const wxString& name = _T("CMyGLCanvasBase"))
 		: CMyGLCanvasBase(parent, id, pos, size, style, name)
-=======
-public:
-	CMyGLCanvas( wxWindow *parent, wxWindowID id = wxID_ANY,
-				 const wxPoint& pos = wxDefaultPosition,
-				 const wxSize& size = wxDefaultSize,
-				 long style = 0, const wxString& name = _T("CMyGLCanvasBase") )
-		: CMyGLCanvasBase(parent,id,pos,size,style,name)
->>>>>>> 9f6c1fc0
 	{
 	}
 
@@ -113,25 +104,12 @@
 {
 	// Do we have to update the scene??
 	/*	std::lock_guard<std::mutex>   lock(critSec_UpdateScene );
-<<<<<<< HEAD
 		if (newOpenGLScene)
 		{
 			if (m_openGLScene) delete m_openGLScene;
 			m_openGLScene = newOpenGLScene;
 					newOpenGLScene = nullptr;
 		}*/
-=======
-	if (newOpenGLScene)
-	{
-		if (m_openGLScene) delete m_openGLScene;
-		m_openGLScene = newOpenGLScene;
-				newOpenGLScene = nullptr;
-	}*/
-}
-
-void CMyGLCanvas::OnPostRenderSwapBuffers(double At, wxPaintDC &dc)
-{
->>>>>>> 9f6c1fc0
 }
 
 void CMyGLCanvas::OnPostRenderSwapBuffers(double At, wxPaintDC& dc) {}
@@ -140,12 +118,8 @@
 	// Show filename over the screen??
 	//	if (showFileNameInViewport)
 	{
-<<<<<<< HEAD
 		//		renderTextBitmap( 20,20, extractFileName(loadedFileName).c_str()
 		//);
-=======
-		//		renderTextBitmap( 20,20, extractFileName(loadedFileName).c_str() );
->>>>>>> 9f6c1fc0
 	}
 }
 
@@ -199,12 +173,7 @@
 
 const long hmtMapViewerFrame::ID_TIMER1 = wxNewId();
 
-<<<<<<< HEAD
 BEGIN_EVENT_TABLE(hmtMapViewerFrame, wxFrame)
-=======
-
-BEGIN_EVENT_TABLE(hmtMapViewerFrame,wxFrame)
->>>>>>> 9f6c1fc0
 //(*EventTable(hmtMapViewerFrame)
 //*)
 END_EVENT_TABLE()
@@ -231,7 +200,6 @@
 	wxMenu* Menu2;
 	wxFlexGridSizer* FlexGridSizer5;
 
-<<<<<<< HEAD
 	Create(
 		parent, wxID_ANY, _("HMT Maps Viewer - Part of the MRPT project"),
 		wxDefaultPosition, wxDefaultSize, wxDEFAULT_FRAME_STYLE,
@@ -366,92 +334,12 @@
 	Panel6 = new wxPanel(
 		Panel3, ID_PANEL6, wxDefaultPosition, wxDefaultSize, wxTAB_TRAVERSAL,
 		_T("ID_PANEL6"));
-=======
-	Create(parent, wxID_ANY, _("HMT Maps Viewer - Part of the MRPT project"), wxDefaultPosition, wxDefaultSize, wxDEFAULT_FRAME_STYLE, _T("wxID_ANY"));
-	SetClientSize(wxSize(740,606));
-	SplitterWindow1 = new wxSplitterWindow(this, ID_SPLITTERWINDOW1, wxPoint(176,320), wxDefaultSize, wxSP_3D|wxSP_LIVE_UPDATE, _T("ID_SPLITTERWINDOW1"));
-	SplitterWindow1->SetMinSize(wxSize(10,10));
-	SplitterWindow1->SetMinimumPaneSize(10);
-	Panel1 = new wxPanel(SplitterWindow1, ID_PANEL1, wxDefaultPosition, wxDefaultSize, wxTAB_TRAVERSAL, _T("ID_PANEL1"));
-	FlexGridSizer1 = new wxFlexGridSizer(2, 1, 0, 0);
-	FlexGridSizer1->AddGrowableCol(0);
-	FlexGridSizer1->AddGrowableRow(1);
-	Panel5 = new wxPanel(Panel1, ID_PANEL5, wxDefaultPosition, wxDefaultSize, wxTAB_TRAVERSAL, _T("ID_PANEL5"));
-	FlexGridSizer4 = new wxFlexGridSizer(5, 1, 0, 0);
-	FlexGridSizer4->AddGrowableCol(0);
-	BoxSizer2 = new wxBoxSizer(wxHORIZONTAL);
-	StaticText1 = new wxStaticText(Panel5, ID_STATICTEXT1, _("Tree view of HMT map"), wxDefaultPosition, wxDefaultSize, wxALIGN_CENTRE, _T("ID_STATICTEXT1"));
-	wxFont StaticText1Font = wxSystemSettings::GetFont(wxSYS_SYSTEM_FONT);
-	if ( !StaticText1Font.Ok() ) StaticText1Font = wxSystemSettings::GetFont(wxSYS_DEFAULT_GUI_FONT);
-	StaticText1Font.SetPointSize((int)(StaticText1Font.GetPointSize() * 1.000000));
-	StaticText1Font.SetWeight(wxFONTWEIGHT_BOLD);
-	StaticText1->SetFont(StaticText1Font);
-	BoxSizer2->Add(StaticText1, 1, wxALL|wxEXPAND|wxALIGN_LEFT|wxALIGN_TOP, 5);
-	FlexGridSizer4->Add(BoxSizer2, 1, wxALL|wxEXPAND|wxALIGN_LEFT|wxALIGN_TOP, 0);
-	FlexGridSizer5 = new wxFlexGridSizer(0, 2, 0, 0);
-	StaticText2 = new wxStaticText(Panel5, ID_STATICTEXT2, _("Select hypothesis:"), wxDefaultPosition, wxDefaultSize, 0, _T("ID_STATICTEXT2"));
-	FlexGridSizer5->Add(StaticText2, 1, wxALL|wxALIGN_CENTER_HORIZONTAL|wxALIGN_CENTER_VERTICAL, 5);
-	cbHypos = new wxChoice(Panel5, ID_CHOICE1, wxDefaultPosition, wxDefaultSize, 0, 0, 0, wxDefaultValidator, _T("ID_CHOICE1"));
-	FlexGridSizer5->Add(cbHypos, 1, wxALL|wxALIGN_CENTER_HORIZONTAL|wxALIGN_CENTER_VERTICAL, 5);
-	FlexGridSizer4->Add(FlexGridSizer5, 1, wxALL|wxEXPAND|wxALIGN_LEFT|wxALIGN_TOP, 0);
-	Panel5->SetSizer(FlexGridSizer4);
-	FlexGridSizer4->Fit(Panel5);
-	FlexGridSizer4->SetSizeHints(Panel5);
-	FlexGridSizer1->Add(Panel5, 1, wxALL|wxEXPAND|wxALIGN_LEFT|wxALIGN_TOP, 0);
-	SplitterWindow3 = new wxSplitterWindow(Panel1, ID_SPLITTERWINDOW3, wxDefaultPosition, wxDefaultSize, wxSP_3D|wxSP_LIVE_UPDATE, _T("ID_SPLITTERWINDOW3"));
-	SplitterWindow3->SetMinSize(wxSize(10,10));
-	SplitterWindow3->SetMinimumPaneSize(10);
-	Panel9 = new wxPanel(SplitterWindow3, ID_PANEL9, wxDefaultPosition, wxDefaultSize, wxTAB_TRAVERSAL, _T("ID_PANEL9"));
-	FlexGridSizer9 = new wxFlexGridSizer(0, 0, 0, 0);
-	FlexGridSizer9->AddGrowableCol(0);
-	FlexGridSizer9->AddGrowableRow(0);
-	treeView = new wxTreeCtrl(Panel9, ID_TREECTRL1, wxDefaultPosition, wxDefaultSize, wxTR_LINES_AT_ROOT|wxTR_MULTIPLE|wxTR_DEFAULT_STYLE|wxVSCROLL|wxHSCROLL, wxDefaultValidator, _T("ID_TREECTRL1"));
-	FlexGridSizer9->Add(treeView, 1, wxALL|wxEXPAND|wxALIGN_LEFT|wxALIGN_TOP, 0);
-	Panel9->SetSizer(FlexGridSizer9);
-	FlexGridSizer9->Fit(Panel9);
-	FlexGridSizer9->SetSizeHints(Panel9);
-	Panel8 = new wxPanel(SplitterWindow3, ID_PANEL8, wxPoint(0,305), wxSize(370,235), wxTAB_TRAVERSAL, _T("ID_PANEL8"));
-	FlexGridSizer8 = new wxFlexGridSizer(0, 1, 0, 0);
-	FlexGridSizer8->AddGrowableCol(0);
-	FlexGridSizer8->AddGrowableRow(0);
-	edLog = new wxTextCtrl(Panel8, ID_TEXTCTRL1, _("Log window"), wxDefaultPosition, wxDefaultSize, wxTE_PROCESS_ENTER|wxTE_PROCESS_TAB|wxTE_MULTILINE|wxTE_READONLY|wxHSCROLL|wxVSCROLL, wxDefaultValidator, _T("ID_TEXTCTRL1"));
-	wxFont edLogFont = wxSystemSettings::GetFont(wxSYS_OEM_FIXED_FONT);
-	if ( !edLogFont.Ok() ) edLogFont = wxSystemSettings::GetFont(wxSYS_DEFAULT_GUI_FONT);
-	edLogFont.SetPointSize((int)(edLogFont.GetPointSize() * 1.000000));
-	edLog->SetFont(edLogFont);
-	FlexGridSizer8->Add(edLog, 1, wxALL|wxEXPAND|wxALIGN_LEFT|wxALIGN_TOP, 1);
-	Panel8->SetSizer(FlexGridSizer8);
-	FlexGridSizer8->SetSizeHints(Panel8);
-	SplitterWindow3->SplitHorizontally(Panel9, Panel8);
-	FlexGridSizer1->Add(SplitterWindow3, 1, wxALL|wxEXPAND|wxALIGN_LEFT|wxALIGN_TOP, 0);
-	Panel1->SetSizer(FlexGridSizer1);
-	FlexGridSizer1->Fit(Panel1);
-	FlexGridSizer1->SetSizeHints(Panel1);
-	Panel2 = new wxPanel(SplitterWindow1, ID_PANEL2, wxDefaultPosition, wxDefaultSize, wxTAB_TRAVERSAL, _T("ID_PANEL2"));
-	BoxSizer1 = new wxBoxSizer(wxHORIZONTAL);
-	SplitterWindow2 = new wxSplitterWindow(Panel2, ID_SPLITTERWINDOW2, wxDefaultPosition, wxDefaultSize, wxSP_3D|wxSP_LIVE_UPDATE, _T("ID_SPLITTERWINDOW2"));
-	SplitterWindow2->SetMinSize(wxSize(10,10));
-	SplitterWindow2->SetMinimumPaneSize(10);
-	Panel3 = new wxPanel(SplitterWindow2, ID_PANEL3, wxDefaultPosition, wxDefaultSize, wxTAB_TRAVERSAL, _T("ID_PANEL3"));
-	FlexGridSizer2 = new wxFlexGridSizer(0, 1, 0, 0);
-	FlexGridSizer2->AddGrowableCol(0);
-	FlexGridSizer2->AddGrowableRow(1);
-	StaticText3 = new wxStaticText(Panel3, ID_STATICTEXT3, _("Global HMT map"), wxDefaultPosition, wxDefaultSize, wxALIGN_CENTRE, _T("ID_STATICTEXT3"));
-	wxFont StaticText3Font = wxSystemSettings::GetFont(wxSYS_SYSTEM_FONT);
-	if ( !StaticText3Font.Ok() ) StaticText3Font = wxSystemSettings::GetFont(wxSYS_DEFAULT_GUI_FONT);
-	StaticText3Font.SetPointSize((int)(StaticText3Font.GetPointSize() * 1.000000));
-	StaticText3Font.SetWeight(wxFONTWEIGHT_BOLD);
-	StaticText3->SetFont(StaticText3Font);
-	FlexGridSizer2->Add(StaticText3, 1, wxALL|wxALIGN_CENTER_HORIZONTAL|wxALIGN_CENTER_VERTICAL, 5);
-	Panel6 = new wxPanel(Panel3, ID_PANEL6, wxDefaultPosition, wxDefaultSize, wxTAB_TRAVERSAL, _T("ID_PANEL6"));
->>>>>>> 9f6c1fc0
 	FlexGridSizer6 = new wxFlexGridSizer(0, 1, 0, 0);
 	FlexGridSizer6->AddGrowableCol(0);
 	FlexGridSizer6->AddGrowableRow(0);
 	Panel6->SetSizer(FlexGridSizer6);
 	FlexGridSizer6->Fit(Panel6);
 	FlexGridSizer6->SetSizeHints(Panel6);
-<<<<<<< HEAD
 	FlexGridSizer2->Add(
 		Panel6, 1, wxALL | wxEXPAND | wxALIGN_LEFT | wxALIGN_TOP, 0);
 	Panel3->SetSizer(FlexGridSizer2);
@@ -479,53 +367,26 @@
 	Panel7 = new wxPanel(
 		Panel4, ID_PANEL7, wxDefaultPosition, wxDefaultSize, wxTAB_TRAVERSAL,
 		_T("ID_PANEL7"));
-=======
-	FlexGridSizer2->Add(Panel6, 1, wxALL|wxEXPAND|wxALIGN_LEFT|wxALIGN_TOP, 0);
-	Panel3->SetSizer(FlexGridSizer2);
-	FlexGridSizer2->Fit(Panel3);
-	FlexGridSizer2->SetSizeHints(Panel3);
-	Panel4 = new wxPanel(SplitterWindow2, ID_PANEL4, wxDefaultPosition, wxDefaultSize, wxTAB_TRAVERSAL, _T("ID_PANEL4"));
-	FlexGridSizer3 = new wxFlexGridSizer(0, 1, 0, 0);
-	FlexGridSizer3->AddGrowableCol(0);
-	FlexGridSizer3->AddGrowableRow(1);
-	StaticText4 = new wxStaticText(Panel4, ID_STATICTEXT4, _("Selected area local map"), wxDefaultPosition, wxDefaultSize, wxALIGN_CENTRE, _T("ID_STATICTEXT4"));
-	wxFont StaticText4Font = wxSystemSettings::GetFont(wxSYS_SYSTEM_FONT);
-	if ( !StaticText4Font.Ok() ) StaticText4Font = wxSystemSettings::GetFont(wxSYS_DEFAULT_GUI_FONT);
-	StaticText4Font.SetPointSize((int)(StaticText4Font.GetPointSize() * 1.000000));
-	StaticText4Font.SetWeight(wxFONTWEIGHT_BOLD);
-	StaticText4->SetFont(StaticText4Font);
-	FlexGridSizer3->Add(StaticText4, 1, wxALL|wxALIGN_CENTER_HORIZONTAL|wxALIGN_CENTER_VERTICAL, 5);
-	Panel7 = new wxPanel(Panel4, ID_PANEL7, wxDefaultPosition, wxDefaultSize, wxTAB_TRAVERSAL, _T("ID_PANEL7"));
->>>>>>> 9f6c1fc0
 	FlexGridSizer7 = new wxFlexGridSizer(0, 1, 0, 0);
 	FlexGridSizer7->AddGrowableCol(0);
 	FlexGridSizer7->AddGrowableRow(0);
 	Panel7->SetSizer(FlexGridSizer7);
 	FlexGridSizer7->Fit(Panel7);
 	FlexGridSizer7->SetSizeHints(Panel7);
-<<<<<<< HEAD
 	FlexGridSizer3->Add(
 		Panel7, 1, wxALL | wxEXPAND | wxALIGN_LEFT | wxALIGN_TOP, 0);
-=======
-	FlexGridSizer3->Add(Panel7, 1, wxALL|wxEXPAND|wxALIGN_LEFT|wxALIGN_TOP, 0);
->>>>>>> 9f6c1fc0
 	Panel4->SetSizer(FlexGridSizer3);
 	FlexGridSizer3->Fit(Panel4);
 	FlexGridSizer3->SetSizeHints(Panel4);
 	SplitterWindow2->SplitHorizontally(Panel3, Panel4);
-<<<<<<< HEAD
 	BoxSizer1->Add(
 		SplitterWindow2, 1, wxALL | wxEXPAND | wxALIGN_LEFT | wxALIGN_TOP, 0);
-=======
-	BoxSizer1->Add(SplitterWindow2, 1, wxALL|wxEXPAND|wxALIGN_LEFT|wxALIGN_TOP, 0);
->>>>>>> 9f6c1fc0
 	Panel2->SetSizer(BoxSizer1);
 	BoxSizer1->Fit(Panel2);
 	BoxSizer1->SetSizeHints(Panel2);
 	SplitterWindow1->SplitVertically(Panel1, Panel2);
 	MenuBar1 = new wxMenuBar();
 	Menu1 = new wxMenu();
-<<<<<<< HEAD
 	MenuItem3 = new wxMenuItem(
 		Menu1, ID_MENUITEM1, _("Load..."), _("Loads a \"hmtmap\" file"),
 		wxITEM_NORMAL);
@@ -566,36 +427,10 @@
 	MenuItem2 = new wxMenuItem(
 		Menu2, idMenuAbout, _("About\tF1"),
 		_("Show info about this application"), wxITEM_NORMAL);
-=======
-	MenuItem3 = new wxMenuItem(Menu1, ID_MENUITEM1, _("Load..."), _("Loads a \"hmtmap\" file"), wxITEM_NORMAL);
-	Menu1->Append(MenuItem3);
-	Menu1->AppendSeparator();
-	menuExportLocalMaps = new wxMenuItem(Menu1, ID_MENUITEM4, _("Export local maps..."), wxEmptyString, wxITEM_NORMAL);
-	Menu1->Append(menuExportLocalMaps);
-	Menu1->AppendSeparator();
-	MenuItem1 = new wxMenuItem(Menu1, idMenuQuit, _("Quit\tAlt-F4"), _("Quit the application"), wxITEM_NORMAL);
-	Menu1->Append(MenuItem1);
-	MenuBar1->Append(Menu1, _("&File"));
-	Menu3 = new wxMenu();
-	MenuItem4 = new wxMenuItem(Menu3, ID_MENUITEM2, _("Translation btw. 2 areas..."), wxEmptyString, wxITEM_NORMAL);
-	Menu3->Append(MenuItem4);
-	MenuItem5 = new wxMenuItem(Menu3, ID_MENUITEM3, _("Overlap probability btw. 2 areas..."), wxEmptyString, wxITEM_NORMAL);
-	Menu3->Append(MenuItem5);
-	MenuItem6 = new wxMenu();
-	MenuItem7 = new wxMenuItem(MenuItem6, ID_MENUITEM6, _("Grid matching"), wxEmptyString, wxITEM_NORMAL);
-	MenuItem6->Append(MenuItem7);
-	MenuItem8 = new wxMenuItem(MenuItem6, ID_MENUITEM7, _("FabMap"), wxEmptyString, wxITEM_NORMAL);
-	MenuItem6->Append(MenuItem8);
-	Menu3->Append(ID_MENUITEM5, _("Topological transition models..."), MenuItem6, wxEmptyString);
-	MenuBar1->Append(Menu3, _("&Compute"));
-	Menu2 = new wxMenu();
-	MenuItem2 = new wxMenuItem(Menu2, idMenuAbout, _("About\tF1"), _("Show info about this application"), wxITEM_NORMAL);
->>>>>>> 9f6c1fc0
 	Menu2->Append(MenuItem2);
 	MenuBar1->Append(Menu2, _("Help"));
 	SetMenuBar(MenuBar1);
 	StatusBar1 = new wxStatusBar(this, ID_STATUSBAR1, 0, _T("ID_STATUSBAR1"));
-<<<<<<< HEAD
 	int __wxStatusBarWidths_1[1] = {-1};
 	int __wxStatusBarStyles_1[1] = {wxSB_NORMAL};
 	StatusBar1->SetFieldsCount(1, __wxStatusBarWidths_1);
@@ -619,22 +454,10 @@
 		wxArtProvider::GetBitmap(
 			wxART_MAKE_ART_ID_FROM_STR(_T("wxART_CROSS_MARK")), wxART_TOOLBAR),
 		wxITEM_NORMAL, wxEmptyString, wxEmptyString);
-=======
-	int __wxStatusBarWidths_1[1] = { -1 };
-	int __wxStatusBarStyles_1[1] = { wxSB_NORMAL };
-	StatusBar1->SetFieldsCount(1,__wxStatusBarWidths_1);
-	StatusBar1->SetStatusStyles(1,__wxStatusBarStyles_1);
-	SetStatusBar(StatusBar1);
-	ToolBar1 = new wxToolBar(this, ID_TOOLBAR1, wxDefaultPosition, wxDefaultSize, wxTB_FLAT|wxTB_VERTICAL|wxTB_TEXT|wxNO_BORDER, _T("ID_TOOLBAR1"));
-	ToolBarItem1 = ToolBar1->AddTool(ID_TOOLBARITEM1, _("Load..."), wxArtProvider::GetBitmap(wxART_MAKE_ART_ID_FROM_STR(_T("wxART_FILE_OPEN")),wxART_TOOLBAR), wxArtProvider::GetBitmap(wxART_MAKE_ART_ID_FROM_STR(_T("wxART_FILE_OPEN")),wxART_TOOLBAR), wxITEM_NORMAL, wxEmptyString, wxEmptyString);
-	ToolBar1->AddSeparator();
-	ToolBarItem2 = ToolBar1->AddTool(ID_TOOLBARITEM2, _("Exit"), wxArtProvider::GetBitmap(wxART_MAKE_ART_ID_FROM_STR(_T("wxART_CROSS_MARK")),wxART_TOOLBAR), wxArtProvider::GetBitmap(wxART_MAKE_ART_ID_FROM_STR(_T("wxART_CROSS_MARK")),wxART_TOOLBAR), wxITEM_NORMAL, wxEmptyString, wxEmptyString);
->>>>>>> 9f6c1fc0
 	ToolBar1->Realize();
 	SetToolBar(ToolBar1);
 	Center();
 
-<<<<<<< HEAD
 	Connect(
 		ID_TREECTRL1, wxEVT_COMMAND_TREE_SEL_CHANGED,
 		(wxObjectEventFunction)&hmtMapViewerFrame::OntreeViewSelectionChanged);
@@ -669,19 +492,6 @@
 	Connect(
 		ID_TOOLBARITEM2, wxEVT_COMMAND_TOOL_CLICKED,
 		(wxObjectEventFunction)&hmtMapViewerFrame::OnQuit);
-=======
-	Connect(ID_TREECTRL1,wxEVT_COMMAND_TREE_SEL_CHANGED,(wxObjectEventFunction)&hmtMapViewerFrame::OntreeViewSelectionChanged);
-	Connect(ID_MENUITEM1,wxEVT_COMMAND_MENU_SELECTED,(wxObjectEventFunction)&hmtMapViewerFrame::OnMenuLoad);
-	Connect(ID_MENUITEM4,wxEVT_COMMAND_MENU_SELECTED,(wxObjectEventFunction)&hmtMapViewerFrame::OnmenuExportLocalMapsSelected);
-	Connect(idMenuQuit,wxEVT_COMMAND_MENU_SELECTED,(wxObjectEventFunction)&hmtMapViewerFrame::OnQuit);
-	Connect(ID_MENUITEM2,wxEVT_COMMAND_MENU_SELECTED,(wxObjectEventFunction)&hmtMapViewerFrame::OnMenuTranslationBtw2);
-	Connect(ID_MENUITEM3,wxEVT_COMMAND_MENU_SELECTED,(wxObjectEventFunction)&hmtMapViewerFrame::OnMenuOverlapBtw2);
-	Connect(ID_MENUITEM6,wxEVT_COMMAND_MENU_SELECTED,(wxObjectEventFunction)&hmtMapViewerFrame::OnTopologicalModel_Gridmap);
-	Connect(ID_MENUITEM7,wxEVT_COMMAND_MENU_SELECTED,(wxObjectEventFunction)&hmtMapViewerFrame::OnTopologicalModel_Fabmap);
-	Connect(idMenuAbout,wxEVT_COMMAND_MENU_SELECTED,(wxObjectEventFunction)&hmtMapViewerFrame::OnAbout);
-	Connect(ID_TOOLBARITEM1,wxEVT_COMMAND_TOOL_CLICKED,(wxObjectEventFunction)&hmtMapViewerFrame::OnMenuLoad);
-	Connect(ID_TOOLBARITEM2,wxEVT_COMMAND_TOOL_CLICKED,(wxObjectEventFunction)&hmtMapViewerFrame::OnQuit);
->>>>>>> 9f6c1fc0
 	//*)
 
 	// Fix sizes:
@@ -693,12 +503,11 @@
 
 	// Create GL canvas:
 	// -------------------------------
-<<<<<<< HEAD
 	m_canvas_HMAP =
 		new CMyGLCanvas(Panel6, wxID_ANY, wxDefaultPosition, wxDefaultSize);
 	Panel6->SetMinSize(wxSize(200, 200));
 	m_canvas_HMAP->SetMinSize(wxSize(200, 200));
-	m_canvas_HMAP->m_openGLScene->insert(
+	m_canvas_HMAP->getOpenGLSceneRef()->insert(
 		mrpt::make_aligned_shared<opengl::CGridPlaneXY>());
 
 	FlexGridSizer6->Add(
@@ -708,33 +517,10 @@
 		new CMyGLCanvas(Panel7, wxID_ANY, wxDefaultPosition, wxDefaultSize);
 	Panel7->SetMinSize(wxSize(200, 200));
 	m_canvas_LMH->SetMinSize(wxSize(200, 200));
-	m_canvas_LMH->m_openGLScene->insert(
+	m_canvas_LMH->getOpenGLSceneRef()->insert(
 		mrpt::make_aligned_shared<opengl::CGridPlaneXY>());
 	FlexGridSizer7->Add(
 		m_canvas_LMH, 1, wxALL | wxEXPAND | wxALIGN_LEFT | wxALIGN_TOP, 0);
-
-	m_canvas_LMH->cameraPointingX = 0;
-	m_canvas_LMH->cameraPointingY = 0;
-	m_canvas_LMH->cameraPointingZ = 0;
-	m_canvas_LMH->cameraZoomDistance = 100;
-	m_canvas_LMH->cameraElevationDeg = 90;
-	m_canvas_LMH->cameraAzimuthDeg = 0;
-	m_canvas_LMH->cameraIsProjective = false;
-
-=======
-	m_canvas_HMAP = new CMyGLCanvas( Panel6, wxID_ANY, wxDefaultPosition, wxDefaultSize );
-	Panel6->SetMinSize( wxSize(200,200) );
-	m_canvas_HMAP->SetMinSize( wxSize(200,200) );
-	m_canvas_HMAP->getOpenGLSceneRef()->insert( opengl::CGridPlaneXY::Create() );
-
-	FlexGridSizer6->Add(m_canvas_HMAP, 1, wxALL|wxEXPAND|wxALIGN_LEFT|wxALIGN_TOP, 0);
-
-
-	m_canvas_LMH = new CMyGLCanvas( Panel7, wxID_ANY, wxDefaultPosition, wxDefaultSize );
-	Panel7->SetMinSize( wxSize(200,200) );
-	m_canvas_LMH->SetMinSize( wxSize(200,200) );
-	m_canvas_LMH->getOpenGLSceneRef()->insert( opengl::CGridPlaneXY::Create() );
-	FlexGridSizer7->Add(m_canvas_LMH, 1, wxALL|wxEXPAND|wxALIGN_LEFT|wxALIGN_TOP, 0);
 
 	m_canvas_LMH->setCameraPointing(0.0f, 0.0f, 0.0f);
 	m_canvas_LMH->setZoomDistance(100.0f);
@@ -742,8 +528,6 @@
 	m_canvas_LMH->setAzimuthDegrees(0.0f);
 	m_canvas_LMH->setCameraProjective(false);
 
-
->>>>>>> 9f6c1fc0
 	Maximize();
 
 	// Splitters:
@@ -769,11 +553,7 @@
 
 	WX_START_TRY
 
-<<<<<<< HEAD
 	delete hmt_map;
-=======
-			delete hmt_map;
->>>>>>> 9f6c1fc0
 	hmt_map = nullptr;
 
 	WX_END_TRY
@@ -785,18 +565,7 @@
 void hmtMapViewerFrame::OntimAutoLoadTrigger(wxTimerEvent& event)
 {
 	// Now: Open it:
-<<<<<<< HEAD
 	if (!global_fileToOpen.empty()) loadHTMSLAMFromFile(global_fileToOpen);
-=======
-	if (!global_fileToOpen.empty())
-		loadHTMSLAMFromFile( global_fileToOpen );
-}
-
-
-void hmtMapViewerFrame::OnQuit(wxCommandEvent& event)
-{
-	Close();
->>>>>>> 9f6c1fc0
 }
 
 void hmtMapViewerFrame::OnQuit(wxCommandEvent& event) { Close(); }
@@ -816,11 +585,7 @@
 {
 	WX_START_TRY
 
-<<<<<<< HEAD
 	if (!fileExists(filePath))
-=======
-			if (!fileExists(filePath))
->>>>>>> 9f6c1fc0
 	{
 		wxMessageBox(
 			_U(string(string("File doesn't exist:\n") + filePath).c_str()),
@@ -832,22 +597,12 @@
 
 	// Save the path
 	WX_START_TRY
-<<<<<<< HEAD
 	string the_path(extractFileDirectory(filePath));
 	iniFile->write(iniFileSect, "LastDir", the_path);
 	WX_END_TRY
 
 	// Load
 	CFileGZInputStream(filePath) >> *hmt_map;
-=======
-			string the_path( extractFileDirectory(filePath) );
-	iniFile->write(iniFileSect,"LastDir", the_path );
-	WX_END_TRY
-
-			// Load
-			CFileGZInputStream(filePath) >> *hmt_map;
-
->>>>>>> 9f6c1fc0
 
 	m_curFileOpen = filePath;
 
@@ -864,32 +619,20 @@
 
 	WX_END_TRY
 
-<<<<<<< HEAD
 	return false;
-=======
-			return false;
->>>>>>> 9f6c1fc0
 }
 
 void hmtMapViewerFrame::rebuildTreeView()
 {
 	WX_START_TRY
 
-<<<<<<< HEAD
 	wxBusyCursor waitCursor;
-=======
-			wxBusyCursor        waitCursor;
->>>>>>> 9f6c1fc0
 	treeView->DeleteAllItems();
 
 	treeView->SetQuickBestSize(true);
 
 	// Root element & Areas:
-<<<<<<< HEAD
 	wxTreeItemId root = treeView->AddRoot(_("Areas"), 0, -1, nullptr);
-=======
-	wxTreeItemId root = treeView->AddRoot(_("Areas"),0,-1,nullptr);
->>>>>>> 9f6c1fc0
 
 	CHierarchicalMHMap::const_iterator it;
 	size_t i;
@@ -901,14 +644,7 @@
 
 		// wxTreeItemId treeNode =
 		treeView->AppendItem(
-<<<<<<< HEAD
 			root, _U(str.c_str()), 0, -1, new CItemData(it->second, i));
-=======
-					root,
-					_U(str.c_str()),
-					0,-1,
-					new CItemData(it->second,i));
->>>>>>> 9f6c1fc0
 	}
 
 	treeView->ExpandAll();
@@ -956,11 +692,7 @@
 {
 	WX_START_TRY
 
-<<<<<<< HEAD
 	CMyRedirector redir(edLog);
-=======
-			CMyRedirector	redir( edLog );
->>>>>>> 9f6c1fc0
 
 	m_canvas_LMH->getOpenGLSceneRef()->clear();
 
@@ -1031,7 +763,6 @@
 					CPose3DPDFParticles pdf;
 
 					hmt_map->m_map.computeCoordinatesTransformationBetweenNodes(
-<<<<<<< HEAD
 						firstArea->getID(), area->getID(), pdf, hypID, 200);
 					/*0.15f,
 					DEG2RAD(5.0f) );*/
@@ -1039,18 +770,6 @@
 					refPoseThisArea.copyFrom(pdf);
 					cout << "Pose " << firstArea->getID() << " - "
 						 << area->getID() << refPoseThisArea << endl;
-=======
-								firstArea->getID(),
-								area->getID(),
-								pdf,
-								hypID,
-								200 );
-					/*0.15f,
-						DEG2RAD(5.0f) );*/
-
-					refPoseThisArea.copyFrom( pdf );
-					cout << "Pose " << firstArea->getID() << " - " << area->getID() << refPoseThisArea << endl;
->>>>>>> 9f6c1fc0
 				}
 
 				CMultiMetricMap::Ptr obj_mmap =
@@ -1132,16 +851,10 @@
 
 						CMatrixDouble C = CMatrixDouble(refPoseThisArea.cov);
 
-<<<<<<< HEAD
 						if (C(2, 2) < 1e6)
 							C.setSize(2, 2);
 						else
 							C.setSize(3, 3);
-=======
-						if (C(2,2)<1e6)
-							C.setSize(2,2);
-						else	C.setSize(3,3);
->>>>>>> 9f6c1fc0
 
 						ellip->setCovMatrix(C);
 						ellip->setQuantiles(3);
@@ -1170,20 +883,11 @@
 		// Add to the scene:
 		m_canvas_LMH->getOpenGLSceneRef()->insert(objs);
 	}
-<<<<<<< HEAD
 	else if (obj->GetRuntimeClass() == CLASS_ID(CLocalMetricHypothesis))
 	{
 		// CLocalMetricHypothesis *lmh = static_cast<CLocalMetricHypothesis*>(
 		// obj );
 	}
-=======
-	else
-		if (obj->GetRuntimeClass()==CLASS_ID( CLocalMetricHypothesis ))
-		{
-			//CLocalMetricHypothesis *lmh = static_cast<CLocalMetricHypothesis*>( obj );
-
-		}
->>>>>>> 9f6c1fc0
 
 	m_canvas_LMH->Refresh();
 
@@ -1225,13 +929,7 @@
 		//		cout << "Showing hypothesis ID: " << hypID  << endl;
 
 		hmt_map->m_map.getAs3DScene(
-<<<<<<< HEAD
-			*m_canvas_HMAP->m_openGLScene, refID, hypID);
-=======
-					*m_canvas_HMAP->getOpenGLSceneRef(),
-					refID,
-					hypID );
->>>>>>> 9f6c1fc0
+			*m_canvas_HMAP->getOpenGLSceneRef(), refID, hypID);
 
 		m_canvas_HMAP->Refresh();
 	}
@@ -1241,11 +939,7 @@
 {
 	WX_START_TRY
 
-<<<<<<< HEAD
 	wxArrayTreeItemIds lstSelect;
-=======
-			wxArrayTreeItemIds	lstSelect;
->>>>>>> 9f6c1fc0
 
 	size_t nSel = treeView->GetSelections(lstSelect);
 
@@ -1277,24 +971,10 @@
 	const size_t monteCarloSamples = 100;
 
 	double prob12 = hmt_map->m_map.computeOverlapProbabilityBetweenNodes(
-<<<<<<< HEAD
 		area1->getID(), area2->getID(), hypID, monteCarloSamples);
 
 	double prob21 = hmt_map->m_map.computeOverlapProbabilityBetweenNodes(
 		area2->getID(), area1->getID(), hypID, monteCarloSamples);
-=======
-				area1->getID(),
-				area2->getID(),
-				hypID,
-				monteCarloSamples);
-
-	double prob21 = hmt_map->m_map.computeOverlapProbabilityBetweenNodes(
-				area2->getID(),
-				area1->getID(),
-				hypID,
-				monteCarloSamples);
-
->>>>>>> 9f6c1fc0
 
 	{
 		CMyRedirector redir(edLog);
@@ -1312,11 +992,7 @@
 {
 	WX_START_TRY
 
-<<<<<<< HEAD
 	wxArrayTreeItemIds lstSelect;
-=======
-			wxArrayTreeItemIds	lstSelect;
->>>>>>> 9f6c1fc0
 
 	size_t nSel = treeView->GetSelections(lstSelect);
 
@@ -1350,20 +1026,9 @@
 	CPose3DPDFParticles pdf12;
 
 	hmt_map->m_map.computeCoordinatesTransformationBetweenNodes(
-<<<<<<< HEAD
 		area1->getID(), area2->getID(), pdf12, hypID, monteCarloSamples, 0, 0);
 
 	CPose3DPDFGaussian pdfGauss;
-=======
-				area1->getID(),
-				area2->getID(),
-				pdf12,
-				hypID,
-				monteCarloSamples,
-				0,0);
-
-	CPose3DPDFGaussian	pdfGauss;
->>>>>>> 9f6c1fc0
 	pdfGauss.copyFrom(pdf12);
 
 	{
@@ -1386,16 +1051,10 @@
 {
 	WX_START_TRY
 
-<<<<<<< HEAD
 	// Get the hypothesis ID:
 	THypothesisID hypID =
 		(THypothesisID)atoi(cbHypos->GetStringSelection().mb_str());
 	if (hmt_map->m_LMHs.find(hypID) == hmt_map->m_LMHs.end())
-=======
-			// Get the hypothesis ID:
-			THypothesisID	hypID = (THypothesisID	)atoi( cbHypos->GetStringSelection().mb_str() );
-	if ( hmt_map->m_LMHs.find(hypID)==hmt_map->m_LMHs.end() )
->>>>>>> 9f6c1fc0
 	{
 		wxMessageBox(
 			_U(format("No LMH has hypothesis ID %i!", (int)hypID).c_str()),
@@ -1450,16 +1109,10 @@
 {
 	WX_START_TRY
 
-<<<<<<< HEAD
 	// Get the hypothesis ID:
 	const THypothesisID hypID =
 		(THypothesisID)atoi(cbHypos->GetStringSelection().mb_str());
 	if (hmt_map->m_LMHs.find(hypID) == hmt_map->m_LMHs.end())
-=======
-			// Get the hypothesis ID:
-			const THypothesisID	hypID = (THypothesisID	)atoi( cbHypos->GetStringSelection().mb_str() );
-	if ( hmt_map->m_LMHs.find(hypID)==hmt_map->m_LMHs.end() )
->>>>>>> 9f6c1fc0
 	{
 		wxMessageBox(
 			_U(format("No LMH has hypothesis ID %i!", (int)hypID).c_str()),
@@ -1467,11 +1120,7 @@
 		return;
 	}
 
-<<<<<<< HEAD
 	wxArrayTreeItemIds lstSelect;
-=======
-	wxArrayTreeItemIds	lstSelect;
->>>>>>> 9f6c1fc0
 
 	size_t nSel = treeView->GetSelections(lstSelect);
 	if (nSel != 2)
@@ -1505,14 +1154,7 @@
 
 	// get the output from this LC detector:
 	CPose3DPDF::Ptr pdf = TLCD->computeTopologicalObservationModel(
-<<<<<<< HEAD
 		hypID, area2, area1, this_log_lik);
-=======
-				hypID,
-				area2,
-				area1,
-				this_log_lik );
->>>>>>> 9f6c1fc0
 
 	CPose3DPDFSOG::Ptr pdfSOG = std::dynamic_pointer_cast<CPose3DPDFSOG>(pdf);
 
@@ -1522,10 +1164,6 @@
 		cout << " Mode: " << i->val.mean << endl;
 	}
 
-<<<<<<< HEAD
-=======
-
->>>>>>> 9f6c1fc0
 	WX_END_TRY
 }
 
