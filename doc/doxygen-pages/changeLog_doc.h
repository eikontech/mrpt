/* +---------------------------------------------------------------------------+
   |                     Mobile Robot Programming Toolkit (MRPT)               |
   |                          http://www.mrpt.org/                             |
   |                                                                           |
   | Copyright (c) 2005-2017, Individual contributors, see AUTHORS file        |
   | See: http://www.mrpt.org/Authors - All rights reserved.                   |
   | Released under BSD License. See details in http://www.mrpt.org/License    |
   +---------------------------------------------------------------------------+ */

/** \page changelog Change Log
 *

<p> <b>Note:</b> <i>If you are displaying a local version of this page and you have not built the whole HTML documentation, the links above will be broken. Either build the documentation invoking <code>make documentation_html</code> or [browse it on-line](http://www.mrpt.org/).</i></p>

<<<<<<< HEAD
<hr>
<a name="1.5.7">
<h2>Version 1.5.7: (Under development) </h2></a>
- <b>Detailed list of changes:</b>
	- BUG FIXES: 
		- Fix missing "-ldl" linker flag.
=======
<a name="1.5.7">
<h2>Version 1.5.7: (Under development) </h2></a>
- \ref mrpt_graphslam_grp
  - CNetworkOfPoses: read/write format made compatible with G2O EDGE_SE2 types.

>>>>>>> 187739cf

<a name="1.5.6">
<h2>Version 1.5.6: Released 24/APR/2018 </h2></a>
	- Applications:
		- pf-localization:
			- Odometry is now used also for observation-only rawlogs.
	- \ref mrpt_hwdrivers_grp
		- mrpt::hwdrivers::COpenNI2Generic: added mutexes for safer multi-threading
		  operation.
		- mrpt::hwdrivers::CHokuyoURG: Added a new parameter to skip scans. Driver
		  clean up to be safer and perform less memory allocs.
	- \ref mrpt_maps_grp
		- COccupancyGridMap2D: New LIDAR insertion parameters: maxFreenessUpdateCertainty, maxFreenessInvalidRanges.
	- \ref mrpt_reactivenav_grp
		- CAbstractPTGBasedReactive: Added new score `holo_stage_eval`.
	- BUG FIXES:
		- circular_buffer: exception made state preserving

<hr>
<a name="1.5.5">
<h2>Version 1.5.5: Released 2/DEC/2017 </h2></a>
- <b>Detailed list of changes:</b>
	- \ref mrpt_base_grp
		- Added methods mrpt::utils::CFileStream::clearError() and mrpt::utils::CFileInputStream::clearError()
	- \ref mrpt_nav_grp
		- mrpt::nav::CHolonomicFullEval now uses an internal sin/cos LUT cache for improved performance.
	- Build system:
		- octomap is no longer exposed in public headers, avoiding the dependency propagation.
	- BUG FIXES:
		- Fix likelihood computation in mrpt::maps::CReflectivityGridMap2D (which led to crash)
		- Fixed regression in particle resampling affecting RBPF-SLAM methods. Introduced in Dec. 2016 with [this commit](https://github.com/MRPT/mrpt/commit/691973813bdc53d3faa7088b092eb041aa80d0ce).
		- Wrong argument type: CStream::Seek() must allow signed offsets.

<hr>
<a name="1.5.4">
<h2>Version 1.5.4: Released 31/OCT/2017 </h2></a>
- <b>Detailed list of changes:</b>
	- \ref mrpt_base_grp
		- Fix potential uninitialized value in CRobot2DPoseEstimator::getLatestRobotPose()
		- MRPT_getCompilationDate() returns time as well
	- \ref mrpt_gui_grp
		- mrpt::gui::mrptEventMouseMove:  Added new mrpt::gui windows event type.
	- Smart pointers:
		- All mrpt::utils::CObject derived classes:
		- In MRPT <=1.5.3, there was a typedef `Foo::SmartPtr` => `FooPtr`.
		- In MRPT >=1.5.4 is has been replaced by `Foo::Ptr` => `FooPtr` for compatibility with MRPT >=2.0.
		- stlplus smart pointers in MRPT 1.5.4 now have C++11 shared_ptr-compatible methods, to ease the transition towards MRPT 2.0 in user code (in particular, for MRPT ROS packages). Also, a new template `mrpt::prt_cast<TARGET_PTR>::from(ptr)` is provided to write user code compatible with both MRPT >=1.5.4 & >=2.0.0.
	- Build system:
		- Fix MRPTConfig.cmake for system octomap libraries.
		- Fix package-contains-vcs-control-file (.gitingore) Lintian error.
		- Fix compiling without liboctomap-dev in Ubuntu PPA.
	- BUG FIXES:
		- Fix waypoint reactive navigator edge case in which "end event" won't be issued.
		- Fix waypoint reactive navigator error while doing final aligning (missing and dupplicated nav-end events).
		- Fix aborting reading from LMS111 scanner on first error.
		- Fix corrupted pointers in CNetworkOfPoses after copy or move operations.
		- Fix invalid TP-targets generated during reactive navigation.
		- Fix memory leak in reactivenav engine.
		- Fix potential out-of-range access in CObservation3DRangeScan::convertTo2DScan()
		- Fix potential SIGBUS in armhf (patch by Steve Langasek) inside mrpt::utils::CTicTac

<hr>
<a name="1.5.3">
<h2>Version 1.5.3: Released 13/AUG/2017  </h2></a>
- <b>Detailed list of changes:</b>
	- CMake >=3.1 is now required for use of ExternalProjects.
	- Scripts `scripts/prepare_{debian,release}.sh` have been refactored and simplified.
	- Removed embedded source code versions of Eigen, assimp and octomap. Downloaded and built as ExternalProjects if not present in the system.
	- Releases will be signed with PGP from now on and posted as binary attachments to GitHub releases.

<hr>
<a name="1.5.2">
<h2>Version 1.5.2: Released 6/AUG/2017 </h2></a>
- <b>Detailed list of changes:</b>
	- Changes in libraries:
		- \ref mrpt_base_grp
			- Added methods:
				- mrpt::synch::CCriticalSection::try_enter()
				- mrpt::synch::CCriticalSectionRecursive::try_enter()
		- \ref mrpt_nav_grp
			- mrpt::nav::CAbstractNavigator: callbacks in mrpt::nav::CRobot2NavInterface are now invoked *after* `navigationStep()` to avoid problems if user code invokes the navigator API to change its state.
			- Added methods to load/save mrpt::nav::TWaypointSequence to configuration files.
		- \ref mrpt_slam_grp
			- rbpf-slam: Add support for simplemap continuation.
	- BUG FIXES:
		- Fix reactive navigator inconsistent state if navigation API is called from within rnav callbacks.
		- Fix incorrect evaluation of "ASSERT" formulas in mrpt::nav::CMultiObjectiveMotionOptimizerBase

<hr>
<a name="1.5.1">
<h2>Version 1.5.1: Released 21/JUN/2017  </h2></a>
- <b>Detailed list of changes:</b>
	- Changes in libraries:
		- \ref mrpt_nav_grp
			- fix const-correctness: [commit](https://github.com/MRPT/mrpt/commit/7e79003d2adeb7b170fa04e0bc34d42707e07306)
			- More flexible callback behavior: [commit](https://github.com/MRPT/mrpt/commit/5b054336a1ac75f6e4f8741e5049971917a2980a)

<hr>
<a name="1.5.0">
<h2>Version 1.5.0: Released 10-JUN-2017</h2></a>
	- Changes in apps:
		- New app [PTG-configurator](http://www.mrpt.org/list-of-mrpt-apps/application-ptg-configurator/)
		- [ReactiveNavigationDemo](http://www.mrpt.org/list-of-mrpt-apps/application-reactivenavigationdemo/) has been totally rebuilt as a 3D visualizer capable of testing different navigation algorithms and robot kinematics.
		- [RawLogViewer](http://www.mrpt.org/list-of-mrpt-apps/rawlogviewer/):
			- Now displays a textual and graphical representation of all observation timestamps, useful to quickly detect sensor "shortages" or temporary failures.
			- New menu operation: "Edit" -> "Rename selected observation"
			- mrpt::obs::CObservation3DRangeScan pointclouds are now shown in local coordinates wrt to the vehicle/robot, not to the sensor.
		- [rawlog-edit](http://www.mrpt.org/list-of-mrpt-apps/application-rawlog-edit/): New flag: `--txt-externals`
	- Changes in libraries:
		- \ref mrpt_base_grp
			- New API to interface ZeroMQ: \ref noncstream_serialization_zmq
			- Deprecated function (since 1.3.0) deleted: mrpt::system::registerFatalExceptionHandlers()
			- New method mrpt::poses::CPosePDFParticles::resetAroundSetOfPoses()
			- Class mrpt::utils::CRobotSimulator renamed ==> mrpt::kinematics::CVehicleSimul_DiffDriven
			- New twist (linear + angular velocity state) classes: mrpt::math::TTwist2D, mrpt::math::TTwist3D
			- New template method: mrpt::utils::CStream::ReadAsAndCastTo
			- Added missing method mrpt::poses::CPose2D::inverseComposePoint() for consistency with CPose3D
			- New class mrpt::synch::CCriticalSectionRecursive
			- New class mrpt::utils::COutputLogger replaces the classes mrpt::utils::CDebugOutputCapable (deprecated) and mrpt::utils::CLog (removed).
			- New macros for much more versatily logging:
				- MRPT_LOG_DEBUG(), MRPT_LOG_INFO(), MRPT_LOG_WARN(), MRPT_LOG_ERROR()
				- MRPT_LOG_DEBUG_STREAM, MRPT_LOG_INFO_STREAM, MRPT_LOG_WARN_STREAM, MRPT_LOG_ERROR_STREAM
			- New functions for polynomial roots: see \ref polynomial_roots
			- New functions for signal filtering: see \ref filtering_grp
			- New functions for Fresnel integrals: see \fresnel_integrals_grp
			- New classes mrpt::math::CAtan2LookUpTable, mrpt::math::CAtan2LookUpTableMultiRes
			- [API change] The following functions are no longer static methods: (since their classes are now derived from the state-aware mrpt::utils::COutputLogger)
				- mrpt::math::RANSAC_Template::execute()
				- mrpt::math::CLevenbergMarquardtTempl::execute()
			- Deleted methods in Eigen-extensions: leftDivideSquare(), rightDivideSquare()
			- Removed support for **named** semaphores in mrpt::synch::CSemaphore
			- new method mrpt::utils::CTimeLogger::getLastTime()
			- Removed mrpt::utils::CStartUpClassesRegister, replaced by the new macro MRPT_INITIALIZER()
			- New class mrpt::utils::CRateTimer
			- mrpt::poses::CRobot2DPoseEstimator now uses a more generic odometry-based velocity model (vx,vy,omega).
			- New template mrpt::utils::ts_hash_map<> for thread-safe, std::map-like containers based on hash functions.
			- Included exprtk header-only library to runtime compile & evaluation of mathematical expressions, under `<mrpt/otherlibs/exprtk.hpp>`
			- New smart pointer templates: `mrpt::utils::copy_ptr<>`, `mrpt::utils::poly_ptr<>`.
			- New colormap: mrpt::utils::hot2rgb()
			- New function mrpt::system::find_mrpt_shared_dir()
			- New class mrpt::utils::CDynamicGrid3D<>
			- New function mrpt::utils::net::http_request()
			- New function mrpt::system::now_double()
			- New function mrpt::utils::getAllRegisteredClassesChildrenOf()
			- Safer CClassRegistry: detect and warn on attempts to duplicated class registration.
			- New class mrpt::math::CRuntimeCompiledExpression
			- mrpt::utils::CConfigFile and mrpt::utils::CConfigFileMemory now can parse config files with end-of-line backslash to split long strings into several lines.
			- New class mrpt::poses::FrameTransformer
			- mrpt::poses classes now have all their constructors from mrpt::math types marked as explicit, to avoid potential ambiguities and unnoticed conversions.
			- [Sophus](https://github.com/strasdat/Sophus/) is now used internally for some Lie Algebra methods, and also exposed to the user as `#include <mrpt/otherlibs/sophus/so3.hpp>`, etc. as part of mrpt-base
		- \ref mrpt_bayes_grp
			- [API change] `verbose` is no longer a field of mrpt::bayes::CParticleFilter::TParticleFilterOptions. Use the setVerbosityLevel() method of the CParticleFilter class itself.
			- [API change] mrpt::bayes::CProbabilityParticle (which affects all PF-based classes in MRPT) has been greatly simplified via usage of the new mrpt::utils::copy_ptr<> pointee-copy-semantics smart pointer.
		- \ref mrpt_graphs_grp
			- New class mrpt::graphs::ScalarFactorGraph, a simple but extensible linear GMRF solver. Refactored from mrpt::maps::CGasConcentrationGridMap2D, etc.
		- \ref mrpt_gui_grp
			- mrpt::gui::CMyGLCanvasBase is now derived from mrpt::opengl::CTextMessageCapable so they can draw text labels
			- New class mrpt::gui::CDisplayWindow3DLocker for exception-safe 3D scene lock in 3D windows.
		- \ref mrpt_hwdrivers_grp
			- Using rplidar newest SDK 1.5.6 instead of 1.4.3, which support rplidar A1 and rplidar A2
			- mrpt::hwdrivers::CNTRIPEmitter can now also dump raw NTRIP data to a file
		- \ref mrpt_kinematics_grp
			- New classes for 2D robot simulation:
				- mrpt::kinematics::CVehicleSimul_DiffDriven
				- mrpt::kinematics::CVehicleSimul_Holo
			- New classes for 2D robot kinematic motion commands. See children of mrpt::kinematics::CVehicleVelCmd
		- \ref mrpt_maps_grp
			- mrpt::maps::COccupancyGridMap2D::loadFromBitmapFile() correct description of `yCentralPixel` parameter.
			- mrpt::maps::CPointsMap `liblas` import/export methods are now in a separate header. See \ref mrpt_maps_liblas_grp and \ref dep-liblas
			- New class mrpt::maps::CRandomFieldGridMap3D
			- New class mrpt::maps::CPointCloudFilterByDistance
		- \ref mrpt_obs_grp
			- [ABI change] mrpt::obs::CObservation2DRangeScan
				- range scan vectors are now protected for safety.
				- New getter/setter methods.
				- backwards-compatible proxies added for read-only from range scan members.
			- [ABI change] mrpt::obs::CObservation3DRangeScan:
				- Now uses more SSE2 optimized code
				- Depth filters are now available for mrpt::obs::CObservation3DRangeScan::project3DPointsFromDepthImageInto() and  mrpt::obs::CObservation3DRangeScan::convertTo2DScan()
				- New switch mrpt::obs::CObservation3DRangeScan::EXTERNALS_AS_TEXT for runtime selection of externals format.
			- mrpt::obs::CObservation2DRangeScan now has an optional field for intensity.
			- mrpt::obs::CRawLog can now holds objects of arbitrary type, not only actions/observations. This may be useful for richer logs aimed at debugging.
			- mrpt::obs::CObservationVelodyneScan::generatePointCloud() can now generate the microseconds-precise timestamp for each individual point (new param `generatePerPointTimestamp`).
		- \ref mrpt_opengl_grp
			- [ABI change] mrpt::opengl::CAxis now has many new options exposed to configure its look.
			- mrpt::opengl::CSetOfLines can now optionally show vertices as dots.
			- lib3DS is no longer shipped as an embedded version. A system library in Linux is required to use mrpt::opengl::C3DSScene. Use mrpt::opengl::CAssimpModel as a more powerful alternative.
		- \ref mrpt_slam_grp
			- [API change] mrpt::slam::CMetricMapBuilder::TOptions does not have a `verbose` field anymore. It's supersedded now by the verbosity level of the CMetricMapBuilder class itself.
			- [API change] getCurrentMetricMapEstimation() renamed mrpt::slam::CMultiMetricMapPDF::getAveragedMetricMapEstimation() to avoid confusions.
		- \ref mrpt_hwdrivers_grp
			- mrpt::hwdrivers::CGenericSensor: external image format is now `png` by default instead of `jpg` to avoid losses.
			- [ABI change] mrpt::hwdrivers::COpenNI2Generic:
				- refactored to expose more methods and allow changing parameters via its constructor.
				- Now supports reading from an IR, RGB and Depth channels independenty.
			-  mrpt::hwdrivers::CHokuyoURG now can optionally return intensity values.
			- Deleted old, unused classes:
				- mrpt::hwdrivers::CBoardIR
				- mrpt::hwdrivers::CBoardDLMS
				- mrpt::hwdrivers::CPtuHokuyo
			- mrpt::hwdrivers::CHokuyoURG no longer as a "verbose" field. It's superseded now by the COutputLogger interface.
			- mrpt::hwdrivers::CActivMediaRobotBase and the embedded ARIA library have been removed. Nowadays, one can access to ARIA robots via ROS packages more easily than via MRPT.
		- \ref mrpt_maps_grp
			- mrpt::maps::CMultiMetricMapPDF added method CMultiMetricMapPDF::prediction_and_update_pfAuxiliaryPFStandard().
		- \ref mrpt_nav_grp
			- New mrpt::nav::CWaypointsNavigator interface for waypoint list-based navigation.
			- [ABI & API change] PTG classes refactored (see new virtual base class mrpt::nav::CParameterizedTrajectoryGenerator and its derived classes):
				- Old classes `CPTG%d` have been renamed to describe each path type. Old PTGs #6 and #7 have been removed for lack of practical use.
				- New separate classes for PTGs based on numerically-integrated paths and on closed-form formulations.
				- Old deprecated method of PTGs `lambdaFunction()` removed.
				- Parameters are no longer passed via a mrpt::utils::TParameters class, but via a mrpt::utils::CConfigFileBase which makes parameter passing to PTGs much more maintainable and consistent.
				- PTGs now have a score_priority field to manually set hints about preferences for path planning.
				- PTGs are now mrpt::utils::CLoadableOptions classes
			- \ref mrpt_graphslam_grp
				 - Extend mrpt-graphslam lib to execute simulated/real-time graphSLAM.
				 	 mrpt-graphslam supports 2D/3D execution of graphSLAM, utilizing
				 	 LaserScans, odometry information.
				 - Develop application `graphslam-engine` that executes graphSLAM via
				 	 the mrpt-graphslam lib
			- New classes:
				- mrpt::nav::CMultiObjectiveMotionOptimizerBase
	- Changes in build system:
		- [Windows only] `DLL`s/`LIB`s now have the signature `lib-${name}${2-digits-version}${compiler-name}_{x32|x64}.{dll/lib}`, allowing several MRPT versions to coexist in the system PATH.
		- [Visual Studio only] There are no longer `pragma comment(lib...)` in any MRPT header, so it is the user responsibility to correctly tell user projects to link against MRPT libraries.
		  Normally, this is done with the standard command `TARGET_LINK_LIBRARIES(MYTARGET ${MRPT_LIBS})`.
		- Debian package: depends on libopenni-dev
		- Optional dependency `liblas`: minimum required version is now 1.6.0 (Ubuntu Trusty or above).
		- Update of embedded copy of nanoflann to version 1.2.0.
		- New script for automated dumping stack traces on unit tests failures (`tests/run_all_tests_gdb.sh`)
		- Fix build against wxWidgets 3.1.*
		- Embedded version of gtest upgraded to 1.8.0
	- BUG FIXES:
		- Fix inconsistent state after calling mrpt::obs::CObservation3DRangeScan::swap()
		- Fix SEGFAULT in mrpt::obs::CObservation3DRangeScan if trying to build a pointcloud in an external container (mrpt::opengl, mrpt::maps)
		- Fix mrpt::hwdrivers::CHokuyoURG can return invalid ray returns as valid ranges.
		- Fix PTG look-up-tables will always fail to load from cache files and will re-generate (Closes [GitHub #243](https://github.com/MRPT/mrpt/issues/243))
		- Fix mrpt::maps::COccupancyGridMap2D::simulateScanRay() fails to mark out-of-range ranges as "invalid".
		- Fix mrpt::utils::CMemoryStream::Clear() after assigning read-only memory blocks.
		- Fix point into polygon checking not working for concave polygons. Now, mrpt::math::TPolygon2D::contains() uses the winding number test which works for any geometry.
		- Fix inconsistent internal state after externalizing mrpt::obs::CObservation3DRangeScan
		- Fix a long outstanding bug regarding losing of keystroke events in CDisplayWindow3D windows (Closes #13 again)
		- Fix wrong units for negative numbers in mrpt::system::unitsFormat()
		- Fix potential thread-unsafe conditions while inserting a mrpt::obs::CObservation2DRangeScan into a pointmap with SSE2 optimizations enabled.
		- CStream: Fix memory leak if an exception (e.g. EOF) is found during object deserialization.
		- Fix a bug in the `onlyUniqueRobust` option for point cloud matching (affecting CICP, etc.). Thanks [Shuo](https://github.com/ygzhangsoya)!

<hr>
<a name="1.4.0">
  <h2>Version 1.4.0: Released 22-APR-2016  </h2></a>
	- <b>Most important changes:</b>
		- Support for Velodyne LIDAR sensors.
		- New minor version number due to changes in the API of these classes (read details below): mrpt::obs::CObservationGPS, mrpt::hwdrivers::CGPSInterface
		- [Python bindings](https://github.com/MRPT/mrpt/wiki/PythonBindings) added for a subset of MRPT functionality (Thanks Peter Rudolph and Nikolaus Demmel!)
	- <b>Detailed list of changes:</b>
		- New apps:
			- [gps2rawlog](http://www.mrpt.org/list-of-mrpt-apps/application-gps2rawlog/): Application to parse raw dumps of a GPS (GNSS) receiver output.
			- [image2gridmap](http://www.mrpt.org/list-of-mrpt-apps/application-image2gridmap/): Small tool to import any image as an MRPT gridmap object file (*.gridmap).
			- [velodyne-view](http://www.mrpt.org/list-of-mrpt-apps/application-velodyne-view/): Application to test, visualize and grab data from a live Velodyne sensor or from a PCAP record.
		- Changes in apps:
			- [rawlog-grabber](http://www.mrpt.org/list-of-mrpt-apps/application-rawlog-grabber/): Now does not show GPS and IMU debug data in console, unless `MRPT_HWDRIVERS_VERBOSE` environment variable is set.
			- [rawlog-edit](http://www.mrpt.org/list-of-mrpt-apps/application-rawlog-edit/): New operation: `--export-gps-all`
		- Changes in libraries:
			- \ref mrpt_base_grp
				- [ABI change] mrpt::system::tokenize() new parameter `skipBlankTokens`
				- mrpt::utils::circular_buffer now has peek() methods
				- Eigen::MatrixBase<Derived>::loadFromTextFile() now also accepts `,` as column separator.
				- New functions:
					- mrpt::system::timestampAdd()
					- mrpt::utils::compute_CRC32()
					- mrpt::utils::saturate<>()
				- mrpt::utils::CDynamicGrid<> now uses `double` instead of `float` for all dimensions and coordinate computations.
				- Priority with these functions now work properly in GNU/Linux; though, see the notes in their documentation for required permissions:
					- mrpt::system::changeCurrentProcessPriority()
					- mrpt::system::changeThreadPriority()
				- New classes/structures:
					- mrpt::math::TPointXYZIu8, mrpt::math::TPointXYZRGBu8, mrpt::math::TPointXYZfIu8, mrpt::math::TPointXYZfRGBu8
			- \ref mrpt_hwdrivers_grp
				- New class mrpt::hwdrivers::CVelodyneScanner
				- mrpt::hwdrivers::CNTRIPEmitter now has a parameter to enable/disable sending back the data from the serial port to the NTRIP caster.
				- <b>[API changed]</b> mrpt::hwdrivers::CGPSInterface API clean-up and made more generic so any stream can be used to parse GNSS messages, not only serial ports.
				- New class mrpt::hwdrivers::CStereoGrabber_Bumblebee_libdc1394 for capturing without PGR Flycapture but directly through libdc1394.
				- Removed class mrpt::hwdrivers::CStereoGrabber_Bumblebee , superseded by mrpt::hwdrivers::CImageGrabber_FlyCapture2 which is capable of both monocular and stereo grabbing.
			- \ref mrpt_maps_grp
				- New class mrpt::maps::CHeightGridMap2D_MRF
				- New base class mrpt::maps::CHeightGridMap2D_Base
				- mrpt::maps::COccupancyGridMap2D:
					- New method mrpt::maps::COccupancyGridMap2D::copyMapContentFrom()
					- New likelihood parameter `LF_useSquareDist`
					- New parameter mrpt::maps::COccupancyGridMap2D::RAYTRACE_STEP_SIZE_IN_CELL_UNITS
					- mrpt::maps::COccupancyGridMap2D::simulateScanRay() is now ~40% (GCC) to ~250% (MSVC) faster by default.
					- New method mrpt::maps::COccupancyGridMap2D::laserScanSimulatorWithUncertainty()
				- New method mrpt::maps::CHeightGridMap2D::insertIndividualPoint()
				- mrpt::maps::CMetricMap::compute3DMatchingRatio() has a simplified API now
			- \ref mrpt_obs_grp
				- New class mrpt::obs::CObservationVelodyneScan
				- mrpt::obs::CSinCosLookUpTableFor2DScans now can build a table from a mrpt::obs::T2DScanProperties structure, which now also has its separate header file for better modularity.
				- <b>[API changed]</b> mrpt::obs::CObservationGPS now stores only one message per objects. API clean-up and extended so the number of GNSS message types is larger and more scalable.
				- mrpt::obs::gnss: A new namespace with many new data structures for GPS-related messages
				- mrpt::obs::CObservation3DRangeScan: projection of RGBD images to 3D points now correctly filters out invalid points, which were in previous versions mapped as (0,0,0) points (relative to the sensor).
				  In turn, this leads to point clouds of a dynamic number of points. In case of needing the (u,v) pixel coordinates of projected points, checkout the new fields `points3D_idxs_x` & `points3D_idxs_y`.
				- New class mrpt::obs::CObservation2DRangeScanWithUncertainty
			- \ref mrpt_opengl_grp
				- New class mrpt::opengl::CMesh3D to render 3D models/meshes
				- New method mrpt::opengl::CPointCloudColoured::recolorizeByCoordinate()
			- \ref mrpt_slam_grp
				- Small clean up of mrpt::slam::CICP API, add separate variable to select covariance estimation method.
			- \ref mrpt_topography_grp
				- New function mrpt::topography::geocentricToENU_WGS84()
			- \ref mrpt_vision_grp
				- mrpt::vision::CDifOdo has been refactored and now does faster image pyramid computation (By Mariano Jaimez)
				- mrpt::maps::CLandmarksMap changes:
					- `beaconMaxRange` & `alphaRatio` parameters have been removed since they were not used.
					- New likelihood parameter `beaconRangesUseObservationStd` to allow using different uncertainty values with each observation.
		- Changes in build system:
			- [Python bindings](https://github.com/MRPT/mrpt/wiki/PythonBindings) added for a subset of MRPT functionality (Thanks Peter Rudolph!)
			- Code ported to support the new libftdi1-dev (Fixes Debian bug #810368, GitHub issue #176)
			- Fix building with gcc 6.0 (Closes Debian bug #811812)
			- CMake new option: `DISABLE_MRPT_AUTO_CLASS_REGISTRATION` to reduce the footprint of MRPT statically-linked programs.
			- Fix building against wxWidgets 3.1
		- BUG FIXES:
			- mrpt::math::CQuaternion<> did not check for unit norm in Release builds.
			- Fix build errors against OpenCV 3.0.0+ without opencv_contrib modules.
			- mrpt::hwdrivers::CHokuyoURG now correctly handles opening both USB and Ethernet Hokuyo devices (Closes Github issue #180)
			- Fixed mrpt::utils::net::DNS_resolve_async() may SIGSEGV in slow networks.
			- mrpt::opengl::CMesh::updateColorsMatrix() did not ignore cells masked out.
			- Wrong weights used in mrpt::poses::CPosePDFSOG::getMean()
			- Removed ad-hoc bias addition in range-only predictions in landmarks maps.
			- Error loading height map count in mrpt::maps::TSetOfMetricMapInitializers (Closes GitHub issue <a href="https://github.com/MRPT/mrpt/issues/205" >#205</a>.
			- Fix "gray images" grabbed in Windows when capturing the render output of 3D windows (Thanks Mariano J.T. & Christian Kerl from TUM!)
			- Fix typos and wxWidgets align errors in RawLogViewer GUI (Closes #219)
			- mrpt::nav::CHolonomicND & mrpt::nav::CHolonomicVFF didn't use the full range of output velocities.
			- mrpt::utils::CImage::loadFromFile() now does not leave the image in undefined state if the load operation fails.
			- mrpt::hwdrivers::CLMS100Eth failed to load "pose_yaw" parameter from config file.
			- mrpt::obs::CObservation3DRangeScan::doDepthAndIntensityCamerasCoincide() did not correctly return `false` for negative offsets between the camera poses.

<hr>
<a name="1.3.2">
  <h2>Version 1.3.2: Released 3-NOV-2015 </h2></a>
  	- Changes in Apps:
		- [rawlog-edit](http://www.mrpt.org/list-of-mrpt-apps/application-rawlog-edit/):
			- New operation: `--list-poses`
			- `--list-images` now also works with 3D range scans
	- Changes in libraries:
		- The library mrpt-srba has been moved out of MRPT and now is an independent project: https://github.com/MRPT/srba
		- \ref mrpt_base_grp
			- mrpt::math::KDTreeCapable::TKDTreeSearchParams: Removed parameter nChecks, which was ignored by nanoflann anyway.
		- \ref mrpt_hwdrivers_grp
			- mrpt::hwdrivers::CCameraSensor: Implemented OpenNI2 support for CCameraSensor
		- \ref mrpt_nav_grp
			- mrpt::nav::CAbstractPTGBasedReactive: Maximum acceleration filter (SPEEDFILTER_TAU) now follows paths better (Thanks to Steven Butner, UCSB/ECE)
	- Changes in build system:
		- `FIND_PACKAGE(MRPT)` will return libraries in the var `MRPT_LIBRARIES`, following the CMake convention. The old variable name `MRPT_LIBS` will be also returned for backward compatibility.
	- BUG FIXES:
		- Fix excessive width of paths drawn by CMetricMapBuilderRBPF::drawCurrentEstimationToImage()
		- Fix image distortion: k3 may be ignored. (Thanks to CBaiz)
		- Fix Debian bugs.

<hr>
<a name="1.3.1">
  <h2>Version 1.3.1: Released 18-JUL-2015 </h2></a>
	- Changes in apps:
		- [navlog-viewer](http://www.mrpt.org/list-of-mrpt-apps/application-navlog-viewer/): Now shows more information on navigation logs.
		- New app [icp-slam-live](http://www.mrpt.org/list-of-mrpt-apps/application-icp-slam-live/): Real-time ICP-SLAM with a LIDAR sensor.
	- Changes in libraries:
		- \ref mrpt_base_grp
			- New helper templates: mrpt::utils::int_select_by_bytecount<>, mrpt::utils::uint_select_by_bytecount<>
			- New methods to evaluate SO(2), SO(3), SE(2) and SE(3) averages and weighted averages. See:
				- Header <mrpt/poses/SO_SE_average.h>
				- mrpt::poses::SO_average<2>, mrpt::poses::SO_average<3>
				- mrpt::poses::SE_average<2>, mrpt::poses::SE_average<3>
		- \ref mrpt_hwdrivers_grp
			- New sensors supported:
				- mrpt::hwdrivers::CIMUIntersense
				- mrpt::hwdrivers::CSkeletonTracker
			- New parameter mrpt::hwdrivers::CHokuyoURG::m_disable_firmware_timestamp to override faulty Hokuyo timestamps with PC time.
			- mrpt::hwdrivers::CRoboPeakLidar::turnOn() and turnOff() now really implement turning on/off the RPLidar motor.
		- \ref mrpt_maps_grp
			- New method mrpt::maps::COccupancyGridMap2D::getAsPointCloud()
		- \ref mrpt_nav_grp
			- Removed old base class CPathPlanningMethod
			- CPathPlanningCircularRobot => mrpt::nav::PlannerSimple2D: Class renamed (and better described) for consistency with other planners
			- mrpt::nav::CReactiveNavigationSystem:
				- Documentation has been added about all existing parameters, and template config files provided as starting points.
				- The loadConfigFile() method with 2 config files has been deprecated favoring the newer, simpler single config file.
				- The "ROBOT_NAME" parameter is no longer employed. A minor side effect (probably affecting no one) is that PTG cache files are no longer named differently for different robots.
			- mrpt::nav::CParameterizedTrajectoryGenerator: New methods to save and load trajectories to binary streams. Used to debug in navlog-viewer.
		- \ref mrpt_obs_grp
			- mrpt::obs::CObservation3DRangeScan now supports pixel labels (semantic mapping, etc.)
			- New class mrpt::obs::CObservationSkeleton to hold body tracking information (by Francisco Angel Moreno)
			- mrpt::obs::CObservationIMU has new data fields and fields are better documented to reflect whether they refer to local/global coordinate frames
		- \ref mrpt_vision_grp
			- mrpt::vision::CImageGrabber_dc1394: Changed default Bayer filter from NEAREST to HQLINEAR
	- BUG FIXES:
			- Fix ocasional (false) failure of RANSAC unit tests due to their non-deterministic nature.
			- Fix build error with MSVC 2010 in mrpt-hmtslam (Closes #127).
			- Fixed potential wrong bounding box results in mrpt::maps::CPointsMap::boundingBox() when SSE2 optimization is enabled.
			- mrpt::obs::CObservation6DFeatures: Fixed random crashes related to non-aligned memory in 32bit builds (Fixes #141)
			- Fix Debian bug [#786349](https://bugs.debian.org/cgi-bin/bugreport.cgi?bug=786349) on Eigen2 support.
			- mrpt::hwdrivers::CIMUXSens_MT4: Fix crash in destructor of objects not attached to a physical device.
			- Fix wrong quaternion cross product when target variable is one of the operands. Also affected the += operator of mrpt::poses::CPose3DQuat (Fixes #148)
			- mrpt::hwdrivers::CKinect with libfreenect driver: Fix potential memory corruption.
			- Fix a bug in mrpt::tfest::se3_l2_robust() that led to it returning without trying to find a good consensus solution. It affected the demo app kinect-3d-slam (Fixes #156)
			- Fix wrong feature points in CFeatureExtraction::extractFeaturesKLT()  (Fixes #138)

<hr>
<a name="1.3.0">
  <h2>Version 1.3.0: Released 12-JAN-2015 </h2></a>
	- <b>Most important changes:</b>
		- Classes in libraries \ref mrpt_obs_grp and \ref mrpt_maps_grp now belong to new namespaces (mrpt::obs, mrpt::maps) instead of the old mrpt::slam
		- No more `using namespace`s polute MRPT headers. <b>Errors in user projects</b> missing `using namespace XXX` that might be formerly masked will now reveal. <b>This is a good thing</b>, though admitedly annoying...
		- New library \ref mrpt_nav_grp, subsumming the old \ref mrpt_reactivenav_grp.
		- New library \ref mrpt_tfest_grp, a refactor of the old \ref mrpt_scanmatching_grp.
		- <b>Backwards compatible headers</b> have been provided to ease the transition of user code for all those library changes. Warning messages will be shown recommending deprecated replacements.
	- <b>Detailed list of changes:</b>
		- Lib changes:
			- Clean up of the bad practice of `using namespace` in public scopes of headers. May lead to user code failing for missing `using namespace`s which were previously masked.
			- Namespace "slam" deprecated in libraries mrpt-obs and mrpt-maps (used for historical reasons):
				- New namespaces  \ref mrpt_obs_grp and \ref mrpt_maps_grp.
				- #include files moved from old paths <mrpt/slam/...> => <mrpt/{obs,maps}/...>
				- Backward compatible headers added in <mrpt/slam/...> until mrpt 2.0.0
			- New library \ref mrpt_nav_grp, subsumming the old mrpt-reactivenav (\ref mrpt_reactivenav_grp).
			- \ref mrpt_reactivenav_grp is now a meta-library, depending on \ref mrpt_nav_grp.
			- \ref mrpt_tfest_grp : Old library mrpt-scanmatching (\ref mrpt_scanmatching_grp) has been refactored, its API clean-up, and renamed \ref mrpt_tfest_grp
			- \ref mrpt_scanmatching_grp is now a meta-library, depending on \ref mrpt_tfest_grp.
			- These classes have been moved between libs for a more sensible organization:
				- mrpt::slam::CDetectorDoorCrossing ==> mrpt::detectors::CDetectorDoorCrossing
				- mrpt::slam::CPathPlanningMethod & CPathPlanningCircularRobot: \ref mrpt_slam_grp ==> \ref mrpt_nav_grp
		- Build System / General changes:
			- Many optimizations in function arguments (value vs ref). Forces ABI incompatibility with previous versions, hence the change to a new minor version number.
			- Updated embedded version of Eigen to 3.2.3
			- Kinect: Dropped support for the CL NUI API, which seems discontinued. Alternatives in use are libfreenect and OpenNI2.
			- libfreenect is now detected in the system and used instead of compiling the embedded copy of it.
			- Embedded copy of libfreenect has been updated to (23/oct/2014). It now supports "Kinect for Windows".
			- More selective linking of .so files to avoid useless dependencies (Fixes #52).
			- (Windows only) MRPT can now be safely built with libusb support (Freenect, Kinect,...) and it will run on systems without libusb installed, by means of /DELAYLOAD linking flags.
			- More unit tests.
		- Changes in classes:
			- [mrpt-base]
				- New function mrpt::math::angDistance()
			- [mrpt-hwdrivers]
				- mrpt::hwdrivers::CIMUXSens_MT4: (by Joe Burmeister for Suave Aerial Software)
					- Upgrade to latest XSens SDK 4.2.1. Requires libudev-dev in Linux
					- Add GPS observations to CIMUXSens_MT4 for Xsens devices like GTi-G-700 which have GPS
				- mrpt::hwdrivers::CImageGrabber_dc1394: Length of ring buffer is now configurable via TCaptureOptions_dc1394::ring_buffer_size
			- [mrpt-maps]
				- Important refactor of internal code related to mrpt::maps::CMultiMetricMap:
					- All maps (derived from mrpt::maps::CMetricMap) now have a more uniform interface.
					- Each map now has a `MapDefinition` structure with all its parameters. See docs for mrpt::maps::TMetricMapInitializer
					- Introduced mrpt::maps::TMapGenericParams to hold parameters shared in all maps.
			- [mrpt-obs]
				- CObservation::getDescriptionAsText(): New virtual method to obstain a textual description of observations. Refactoring of messy code previously in the RawLogViewer app.
			- [mrpt-vision]
				- mrpt::vision::CFeatureExtraction: Removed (unused) optional ROI parameter in detectors.
		- BUG FIXES:
			- mrpt::poses::CRobot2DPoseEstimator could estimate wrong angular velocities for orientations near +-180deg.
			- mrpt::system::CDirectoryExplorer::sortByName() didn't sort in descending order
			- Fixed crashes from MATLAB .mex files: mrpt::system::registerFatalExceptionHandlers() has no longer effect, and will be removed in future releases. (Thanks to Jesús Briales García for all the testing!)
			- Fixed potential crash for Eigen unaligned memory access in 32bit builds in mrpt::slam::CGridMapAligner and other places ([Closes #94](https://github.com/MRPT/mrpt/issues/94))

<hr>
<a name="1.2.2">
  <h2>Version 1.2.2: Released 12-SEP-2014  </h2></a>
	- Changes in apps:
		- <a href="http://www.mrpt.org/list-of-mrpt-apps/application-sceneviewer3d/" >SceneViewer3D</a>:
			- New menu "File" -> "Import" -> "3D model" which supports many standard formats (via mrpt::opengl::CAssimpModel)
	- New classes:
		- [mrpt-hwdrivers]
			- mrpt::hwdrivers::CRoboPeakLidar to interface Robo Peak LIDAR scanners.
		- [mrpt-opengl]
			- mrpt::opengl::CAssimpModel for rendering complex 3D models (many supported formats) in OpenGL scenes.
	- Changes in classes:
		- Consistency in all "laser scan" classes: angular increments between rays are now FOV/(N-1) instead of FOV/N.
		- [mrpt-base]
			- New method mrpt::utils::CImage::loadTGA()
			- *IMPORTANT*: Changed behavior of CSerializable/CObject macros (see bugfix below), introducing the new macros DEFINE_SERIALIZABLE_POST_*.
			   May require changes in user code if serializable classes are defined:
				- Previous version:
					\code
						DEFINE_SERIALIZABLE_PRE_*(...)
						class XXX {
							DEFINE_SERIALIZABLE(XXX)
						};
					\endcode
				- Must be changed in this version to:
					\code
						DEFINE_SERIALIZABLE_PRE_*(...)
						class XXX {
							DEFINE_SERIALIZABLE(XXX)
						};
						DEFINE_SERIALIZABLE_POST_*(...)
					\endcode
		- [mrpt-hwdrivers]
			- Bumblebee2 Linux support in mrpt::hwdrivers::CImageGrabber_FlyCapture2 via Triclops (by Jesus Briales)
		- [mrpt-maps]
			- New method mrpt::maps::COccupancyGridMap2D::getRawMap()
			- New method mrpt::maps::CColouredPointsMap::getPCLPointCloudXYZRGB()
		- [mrpt-opengl]
			- mrpt::opengl::CMyGLCanvasBase (affects all 3D rendering classes): better handling of internal timers for smoother updates while rendering in multithreading apps.
		- [mrpt-srba]
			- New method to recover the global coordinates graph-slam problem for a RBA map: mrpt::srba::RbaEngine::get_global_graphslam_problem() (see example [MRPT]\samples\srba-examples\srba-tutorials\tutorial-srba-how-to-recover-global-map.cpp)
	- BUG FIXES:
		- mrpt::utils::CImage constructor from a matrix crashed.
		- Unit tests: Named semaphores are not tested anymore if it's detected that the kernel version doesn't support them (Fix Debian 758725).
		- mrpt::synch::CSemaphore [Linux]: didn't call sem_unlink().
		- mrpt::gui::CDisplayWindow3D didn't implement get/set FOV.
		- Valgrind: Fixed potential unaligned memory access warning in point clouds.
		- Fix build error with AppleClang 5.1 (Closes #71).
		- mrpt::utils::CClientTCPSocket: Use a connection success check that works on all platforms
		- Important bug fixed regarding a missing dynamic_cast<> in smart pointers casting. See above possible implications in user code.
 properly (Patch by Joe Burmeister).

<hr>
<a name="1.2.1">
  <h2>Version 1.2.1: Released 10-JUL-2014 </h2></a>
	- Changes in classes:
		- [mrpt-base]
			- All points and poses now have a method setToNaN(), e.g. mrpt::poses::CPose3D::setToNaN()
		- [mrpt-hwdrivers]
			- mrpt::hwdrivers::COpenNI2Sensor now has better support for opening several RGBD cameras (by Kenzaburo Miyawaki & Eduardo Fernandez)
	- Build system:
		- Fix compilation of SRBA with DEBUG_GARBAGE_FILL_ALL_NUMS=1
		- Fix de-serialization error in mrpt::reactivenav::CLogFileRecord (and new unit tests added to avoid regressions).
		- Several Debian bugs closed (see packaging/debian/changelog), including build errors in uncommon platforms (MIPS, kFreeBSD, etc.)

<hr>
<a name="1.2.0">
  <h2>Version 1.2.0: Released 25-JUN-2014  </h2></a>
  	- <b>Most important changes:</b>
		- Public header files (.h) have undergone a serious refactoring to minimize unnecesary dependencies and reduce compile time and memory as much as possible.
		  As a side effect, user code might need to add new #include<> lines. This change justifies the new minor version series 1.2.X.
		- MRPT now cleanly builds in clang and OSX.
		- Support for new camera drivers (OpenNI2, DUO3D).
		- Many bug fixes.
	- <b>Detailed list of changes:</b>
		- Changes in apps:
			- [rawlog-edit](http://www.mrpt.org/Application%3Arawlog-edit):
				- New operations: --export-odometry-txt, --recalc-odometry
				- New flag: --rectify-centers-coincide
		- New examples:
			- kitti_dataset2rawlog
		- New classes:
			- [mrpt-base]
				- mrpt::math::ContainerType<CONTAINER>::element_t to allow handling either Eigen or STL containers seamlessly.
				- mrpt::utils::CConfigFilePrefixer
			- [mrpt-hwdrivers]
				- mrpt::hwdrivers::COpenNI2Sensor: Interface to OpenNI2 cameras, capable of reading from an array of OpenNI2 RGBD cameras (By Eduardo Fernandez)
				- mrpt::hwdrivers::CDUO3DCamera: Interface to DUO3D cameras (By Francisco Angel Moreno)
				- mrpt::hwdrivers::CGPS_NTRIP: A combination of GPS receiver + NTRIP receiver capable of submitting GGA frames to enable RTCM 3.0
			- [mrpt-obs]
				- mrpt::obs::CObservation6DFeatures
		- Changes in classes:
			- [mrpt-base]
				- Robust kernel templates moved from mrpt::vision to mrpt::math. See mrpt::math::RobustKernel<>. Added unit tests for robust kernels.
				- mrpt::poses::CPose3D has new SE(3) methods: mrpt::poses::CPose3D::jacob_dexpeD_de(), mrpt::poses::CPose3D::jacob_dAexpeD_de()
				- More efficient mrpt::utils::OctetVectorToObject() (avoid memory copy).
				- Fixed const-correctness of mrpt::utils::CImage::forceLoad() and mrpt::utils::CImage::unload()
			- [mrpt-hwdrivers]
				- mrpt::hwdrivers::CCameraSensor: Added a hook for user code to run before saving external image files: mrpt::hwdrivers::CCameraSensor::addPreSaveHook()
				- mrpt::hwdrivers::CNationalInstrumentsDAQ now supports analog and digital outputs.
				- New method mrpt::hwdrivers::CNTRIPClient::sendBackToServer()
			- [mrpt-srba]
				- Now also implements SE(3) relative graph-slam.
			- [mrpt-vision]
				- mrpt::vision::checkerBoardStereoCalibration: More robust handling of stereo calibration patterns. OpenCV sometimes detects corners in the wrong order between (left/right) images, so we detect the situation and fix it.
				- mrpt::vision::findMultipleChessboardsCorners():
					- Now enforces a consistent counterclockwise XYZ coordinate frame at each detected chessboard.
					- Much more robust in distingishing quads of different sizes.
		- Build system / public API:
			- Fixes to build in OS X - [Patch](https://gist.github.com/randvoorhies/9283072) by Randolph Voorhies.
			- Removed most "using namespace" from public headers, as good practice.
			- Refactoring of MRPT headers.
				- <mrpt/utils/stl_extensions.h> has been split into:
					- <mrpt/utils/stl_serialization.h>
					- <mrpt/utils/circular_buffer.h>
					- <mrpt/utils/list_searchable.h>
					- <mrpt/utils/bimap.h>
					- <mrpt/utils/map_as_vector.h>
					- <mrpt/utils/traits_map.h>
					- <mrpt/utils/stl_serialization.h>
					- <mrpt/utils/printf_vector.h>
					- <mrpt/utils/stl_containers_utils.h>
					- <mrpt/utils/ci_less.h>
			- Deleted methods and functions:
				- mrpt::system::breakpoint()
				- mrpt::vector_float is now mrpt::math::CVectorFloat, mrpt::vector_double is mrpt::math::CVectorDouble, for name consistency. Also, using Eigen::VectorXf is preferred for new code.
				- mrpt::CImage::rectifyImage() with parameters as separate vectors.
				- mrpt::maps::CPointsMap::getPoint() with mrpt::poses::CPoint3D arguments.
				- mrpt::vision::correctDistortion() -> use CImage method instead
				- All previous deprecated functions.
			- Embedded Eigen updated to version 3.2.1 [(commit)](https://github.com/MRPT/mrpt/commit/47913da94a27e98a9115f85b2a530b6c14a10b8f) [(commit)](https://github.com/MRPT/mrpt/commit/33258761d3b75bf133d38aecb257c64e4d76b21e)
  		- BUG FIXES:
			- RawlogViewer app: Fixed abort while converting SF->obs.only datasets when there is no odometry.
			- mrpt::obs::CSensoryFrame: The cached point map is now invalidated with any change to the list of observations so it's rebuild upon next call.
			- New implementation of mrpt::synch::CSemaphore avoids crashes in OS X - by Randolph Voorhies.
			- mrpt::opengl::CArrow was always drawn of normalized length.
			- FlyCapture2 monocular & stereo cameras could return an incorrect timestamp (only in Linux?).
			- mrpt::system::createDirectory() returned false (error) when the directory already existed.
			- mrpt::vision::CStereoRectifyMap::rectify() didn't update the left & right camera poses inside mrpt::obs::CObservationStereoImages objects while rectifying.
			- RawLogViewer: Operation "convert to SF format" didn't take into account odometry observations.
			- Fix build errors with GCC 4.9
			- Fix crash of mrpt::hwdrivers::CIMUXSens_MT4's destructor when it fails to scan and open a device.
			- Fix potential crash in mrpt::slam::data_association_full_covariance with JCBB when no individually compatible matching exists [(commit)](https://github.com/MRPT/mrpt/commit/482472ebd80a3484dce63d294b1ac4e8f001e1eb)

<hr>
 <a name="1.1.0">
  <h2>Version 1.1.0: Released 22-FEB-2014  </h2></a>
	- New apps:
		- [DifOdometry-Camera](http://www.mrpt.org/list-of-mrpt-apps/application-difodometry-camera).  (By Mariano Jaimez Tarifa)
		- [DifOdometry-Datasets](http://www.mrpt.org/list-of-mrpt-apps/application-difodometry-datasets). (By Mariano Jaimez Tarifa)
	- New classes:
		- [mrpt-base]
			- mrpt::synch::CPipe: OS-independent pipe support.
		- [mrpt-hwdrivers]
			- mrpt::hwdrivers::CIMUXSens_MT4 : Support for 4th generation xSens MT IMU devices.
			- mrpt::hwdrivers::CNationalInstrumentsDAQ: Support for acquisition boards compatible with National Instruments DAQmx Base - [(commit)](https://github.com/MRPT/mrpt/commit/a82a7e37997cfb77e7ee9e903bdb2a55e3040b35).
			- mrpt::hwdrivers::CImageGrabber_FlyCapture2: Support for Point Grey Research's cameras via the FlyCapture2 libray - [(commits)](https://github.com/MRPT/mrpt/pull/5/commits).
		- [mrpt-maps]
			- There are now two versions of octomaps (by Mariano Jaimez Tarifa/Jose Luis Blanco) - [(commit)](http://code.google.com/p/mrpt/source/detail?r=3443)
				- mrpt::maps::COctoMap (only occupancy)
				- mrpt::maps::CColouredOctoMap (occupancy + RGB color)
		- [mrpt-obs]
			- mrpt::obs::CObservationRawDAQ, a placeholder for raw and generic measurements from data acquisition devices. - [(commit)](http://code.google.com/p/mrpt/source/detail?r=3459)
		- [mrpt-opengl]
			- mrpt::opengl::CMeshFast, an open gl object that draws a "mesh" as a structured point cloud which is faster to render (by Mariano Jaimez Tarifa). -[(commit)](https://github.com/MRPT/mrpt/commit/9306bb4a585387d4c85b3f6e41dd2cbe5a354e80)
			- mrpt::opengl::CVectorField2D, an opengl object that shows a 2D Vector Field (by Mariano Jaimez Tarifa). - [(commit)](http://code.google.com/p/mrpt/source/detail?r=3461)
		- [mrpt-reactivenav]
			- mrpt::reactivenav::CAbstractPTGBasedReactive, as part of a large code refactoring of these classes: [(commit)](https://github.com/MRPT/mrpt/pull/4)
				- mrpt::reactivenav::CReactiveNavigationSystem
				- mrpt::reactivenav::CReactiveNavigationSystem3D
		- [mrpt-vision]
			- mrpt::vision::CDifodo, a class which implements visual odometry based on depth images and the "range flow constraint equation". (by Mariano Jaimez Tarifa) - [(commit)](https://github.com/MRPT/mrpt/commit/e6ab5595f70cb889d07658c0b540c27e495a1cfb)
	- Changes in classes:
		- Clean up and slight optimization of metric map matching API: - [(commit)](http://code.google.com/p/mrpt/source/detail?r=3446)
			- <b>Methods marked as deprecated: </b>
				- mrpt::maps::CMetricMap::computeMatchingWith2D() --> mrpt::maps::CMetricMap::determineMatching2D()
				- mrpt::maps::CMetricMap::computeMatchingWith3D() --> mrpt::maps::CMetricMap::determineMatching3D()
			- New structures:
				- mrpt::slam::TMatchingParams
				- mrpt::slam::TMatchingExtraResults
		- mrpt::maps::CPointsMap::TInsertionOptions now have methods to save/load from binary streams, making more maintainable the serialization of point maps - [(commit)](https://github.com/MRPT/mrpt/commit/544d439c3462228b07344142de68e5bc10c1a2e3)
		- New options in point maps: mrpt::maps::CPointsMap::TInsertionOptions::insertInvalidPoints - [(commit)](https://github.com/MRPT/mrpt/pull/8)
		- mrpt::obs::CObservationIMU now includes data fields for 3D magnetometers and altimeters. - [(commit)](http://code.google.com/p/mrpt/source/detail?r=3451)
		- Method renamed mrpt::utils::CEnhancedMetaFile::selectVectorTextFont() to avoid shadowing mrpt::utils::CCanvas::selectTextFont()
		- mrpt::reactivenav::CParameterizedTrajectoryGenerator: New methods:
			- mrpt::reactivenav::CParameterizedTrajectoryGenerator::inverseMap_WS2TP() for inverse look-up of WS to TP space - [(commit)](https://github.com/MRPT/mrpt/commit/4d04ef50e3dea581bed6287d4ea6593034c47da3)
			- mrpt::reactivenav::CParameterizedTrajectoryGenerator::renderPathAsSimpleLine() - [(commit)](https://github.com/MRPT/mrpt/commit/a224fc2489ad00b3ab116c84e8d4a48532a005df)
		- Changed the signature of mrpt::reactivenav::build_PTG_collision_grids() to become more generic for 2D & 2.5D PTGs - [(commit)](https://github.com/MRPT/mrpt/commit/7bd68e49a4ba3bf08f194678787816c65de1d685)
	- Deleted classes:
		- mrpt::utils::CEvent, which was actually unimplemented (!)
		- mrpt::hwdrivers::CInterfaceNI845x has been deleted. It didn't offer features enough to justify a class.
	- New examples:
		- [MRPT]/samples/threadsPipe
		- [MRPT]/samples/NIDAQ_test
		- [MRPT]/openNI2_RGBD_demo (by Mariano Jaimez Tarifa)
		- [MRPT]/openNI2_proximity_demo (by Mariano Jaimez Tarifa)
	- Build system:
		- Fixed compilation with clang.
		- Fixed building against OpenCV 3.0.0 (GIT head)
		- Updated to the latest nanoflann 1.1.7.
		- Updated to Eigen 3.2.0 - [(commit)](http://code.google.com/p/mrpt/source/detail?r=3455)
		- Binary packages for Windows now include .pdb files to help debugging with Visual Studio.
	- BUG FIXES:
		- Fixed potential infinity loop in mrpt::math::make_vector<1,T>()
		- Fixed build error with GCC when experimental parallelization is enabled. [(commit)](http://code.google.com/p/mrpt/source/detail?r=3441)
		- mrpt::reactivenav::CReactiveNavigationSystem complained about missing config variables ROBOTMODEL_TAU & ROBOTMODEL_DELAY, which were removed in MRPT 1.0.2 - [(commit)](http://code.google.com/p/mrpt/source/detail?r=3452)
		- Fixed potential mem alignment errors (Eigen's UnalignedArrayAssert) in SRBA for 32bit builds. [(commit)](http://code.google.com/p/mrpt/source/detail?r=3457)
		- mrpt::topography::geodeticToENU_WGS84() and related functions used a local +Z axis aligned to the line towards the Earth center; now the Z axis points normally to the ellipsoid surface. The difference with the previous behavior is small but may be of a few millimeters for each meter from the reference point. [(commit)](http://code.google.com/p/mrpt/source/detail?r=3473)
		- Potential crash when setting mpPolygon::setPoints() with empty vectors - [(commit)](http://code.google.com/p/mrpt/source/detail?r=3478)
		- mrpt::reactivenav::CReactiveNavigationSystem and mrpt::reactivenav::CReactiveNavigationSystem3D didn't obey the "enableConsoleOutput" constructor flag - [(commit)](https://github.com/MRPT/mrpt/commit/db7b0e76506af2c24f119a28443a1e8f1a217861)
		- mrpt::synch::CSemaphore::waitForSignal() : Fixed error when thread got an external signal [(commit)](https://github.com/MRPT/mrpt/commit/511e95f03480537ff18ad2cad178c504b1cfbb53)

 <hr>
 <a name="1.0.2">
  <h2>Version 1.0.2: Released 2-AUG-2013 (SVN 3435)  </h2></a>
	- New apps:
		- [ReactiveNav3D-Demo](http://www.mrpt.org/Application%3AReactiveNav3D-Demo) (By Mariano Jaimez Tarifa)
	- Changes in apps:
		- [rawlog-edit](http://www.mrpt.org/Application%3Arawlog-edit):
			- New operations: --list-timestamps, --remap-timestamps, --export-2d-scans-txt, --export-imu-txt
	- New classes:
		- [mrpt-base]
			- mrpt::poses::CPose3DRotVec is now fully implemented (By Francisco Angel Moreno).
		- [mrpt-opengl]
			- mrpt::opengl::CLight - OpenGL scenes now allow customization of OpenGL lighting. See also new lighting methods in mrpt::opengl::COpenGLViewport - <a href="http://code.google.com/p/mrpt/source/detail?r=3409" >r3409</a>
		- [mrpt-reactivenav]
			- mrpt::reactivenav::CReactiveNavigationSystem3D - By Mariano Jaimez Tarifa - <a href="http://code.google.com/p/mrpt/source/detail?r=3389" >r3389</a>
	- New functions:
		- [mrpt-opengl]
			- mrpt::opengl::stock_objects::RobotRhodon()
	- Changes in classes:
		- [mrpt-base]
			- Generic particle filter classes now allow directly resampling to a dynamic number of particles. Affected methods: - <a href="http://code.google.com/p/mrpt/source/detail?r=3381" >r3381</a>
				- mrpt::bayes::CParticleFilterCapable::performResampling()
				- mrpt::bayes::CParticleFilterCapable::computeResampling()
			- New method: CImage::loadFromXPM() - <a href="http://code.google.com/p/mrpt/source/detail?r=3397" >r3397</a>
		- [mrpt-maps]
			- mrpt::maps::COctoMap now exposes the inner octomap::OcTree object. See example samples/octomap_simple - <a href="http://code.google.com/p/mrpt/source/detail?r=4304" >r4304</a>
		- [mrpt-openg]
			- mrpt::opengl::CBox now be also rendered as a solid box + line borders. See mrpt::opengl::CBox::enableBoxBorder()
			- mrpt::opengl::COctoMapVoxels - <a href="http://code.google.com/p/mrpt/source/detail?r=4329" >r4329</a>
				- Fixed calculation of normals (fix shading)
				- Added new coloring scheme to mrpt::opengl::COctoMapVoxels::visualization_mode_t : "FIXED"
				- By default, light effects are disabled in this object, because shadows aren't computed anyway and the effect isn't pleasant.
				- Voxels cubes are sorted in ascending Z order so the visual effect is correct when rendering with transparency.
		- [mrpt-reactivenav]
			- mrpt::reactivenav::CParameterizedTrajectoryGenerator: The "low pass filter" has been removed since it wasn't practical and was never used; thus, parameters "TAU" and "DELAY" has been removed. - <a href="http://code.google.com/p/mrpt/source/detail?r=3395" >r3395</a>
			- Methods removed since they weren't implemented in any derived class and there are no plans for doing it.
				- mrpt::reactivenav::CReactiveNavigationSystem ::evaluate()
				- mrpt::reactivenav::CReactiveNavigationSystem ::setParams()
	- Build system:
		- Updated to nanoflann 1.1.7: ICP is ~5% faster.
		- More unit tests:
			- [mrpt-base] geometry module.
	- BUG FIXES:
		- CTimeLogger::registerUserMeasure() ignored the enable/disable state of the logger - <a href="http://code.google.com/p/mrpt/source/detail?r=3382" >r3382</a>
		- mrpt-srba: SEGFAULT in 32bit builds due to missing MRPT_MAKE_ALIGNED_OPERATOR_NEW - <a href="http://code.google.com/p/mrpt/source/detail?r=3429" >r3429</a>

 <br/>
 <hr>
 <a name="1.0.1">
  <h2>Version 1.0.1: Released 12-MAY-2013 (SVN 3370)  </h2></a>
	- Changes in apps:
		- <a href="http://www.mrpt.org/Application%3ARawLogViewer" >RawLogViewer</a>:
			- Better description of the "too much memory used" warning while loading large datasets.
		- <a href="http://www.mrpt.org/Application%3Arobotic-arm-kinematics" >robotic-arm-kinematics</a>:
			- Now allows changing the orientation of the first DOF (X,Y,Z).
	- New classes:
		- [mrpt-hwdrivers]
			- mrpt::hwdrivers::CInterfaceNI845x: An interface for this USB SPI/I2C data acquisition board.
			- mrpt::hwdrivers::CCANBusReader: A class to record CAN bus frames with a CAN232 converter.
		- [mrpt-obs]
			- mrpt::obs::CObservationCANBusJ1939
	- New functions:
		- New opengl_stock objects:
			- mrpt::opengl::stock_objects::Hokuyo_URG()
			- mrpt::opengl::stock_objects::Hokuyo_UTM()
			- mrpt::opengl::stock_objects::Househam_Sprayer()
		- mrpt::math::saveEigenSparseTripletsToFile() - <a href="http://code.google.com/p/mrpt/source/detail?r=3351" >r3351</a>
	- New examples:
			- gmrf_map_demo
	- Changes in classes:
		- [mrpt-maps]
			- mrpt::maps::COccupancyGridMap2D now also evalutes likelihoods for sonar-like observations (mrpt::obs::CObservationRange), allowing particle-filter localization with these sensors - <a href="http://code.google.com/p/mrpt/source/detail?r=3330" >r3330</a>
			- New method mrpt::slam::CRandomFieldGridMap2D::insertIndividualReading()
		- [mrpt-kinematics]
			- mrpt::kinematics::CKinematicChain: Now allows changing the orientation of the first DOF (X,Y,Z).
	- Removed stuff:
		- Backwards-compatibility typedef mrpt::vision::TKLTFeatureStatus has been removed. Replace with mrpt::vision::TFeatureTrackStatus
		- KLT-specific values for mrpt::vision::TFeatureTrackStatus has been removed, since they were not used in detected features anyway.
	- Build system:
		- Fixed a potential build error if including FFMPEG's <time.h> instead of the standard header - <a href="http://code.google.com/p/mrpt/source/detail?r=3316" >r3316</a>
		- Fixed determination of GCC version for all GCC builds - <a href="http://code.google.com/p/mrpt/source/detail?r=3324" >r3324</a>
		- Updated to Eigen 3.1.3 - <a href="http://code.google.com/p/mrpt/source/detail?r=3349" >r3349</a>
		- Updated to nanoflann 1.1.5
	- BUG FIXES:
		- Unit tests "SchurTests" for mrpt-srba incorrectly reported errors due to an improperly initialized reference to a local variable - <a href="http://code.google.com/p/mrpt/source/detail?r=3318" >r3318</a>
		- Debian packages: added missing binary deps for libmrpt-dev  - <a href="http://code.google.com/p/mrpt/source/detail?r=3335" >r3335</a>

 <hr>
 <a name="1.0.0">
  <h2>Version 1.0.0: Released 1-MAR-2013 (SVN 3287)  </h2></a>
	- <b>Most important changes:</b>
		- New library with a flexible implementation of Sparser Relative Bundle Adjustment (RBA), as presented in ICRA 2013: <a href="http://www.mrpt.org/srba" >mrpt-srba</a>.
		- New library for Plane-based Maps: <a href="group__mrpt__pbmap__grp.html" >mrpt-pbmap</a> (also presented in ICRA 2013).
		- Some MRPT modules are now header-only libraries.
		- Support for a new Octomap metric map, via the octomap library. See mrpt::maps::COctoMap and detailed changes below.
		- Support for importing/exporting point clouds in the standard LAS format (Look for liblas below).
		- Better support for custom builds of MRPT (selective building of individual apps and libs, etc.)
		- Ready for Visual Studio 2012 and GCC 4.7
		- From now on, MRPT is released under the "New BSD" license.
		- Many bug fixes.
	- <b>Detailed list of changes:</b>
		- New apps:
			- <a href="http://www.mrpt.org/Application:srba-slam" >srba-slam</a>: A command-line frontend for the Relative Bundle Adjustment engine in mrpt-srba.
			- <a href="http://www.mrpt.org/Application:holonomic-navigator-demo" >holonomic-navigator-demo</a>
			- <a href="http://www.mrpt.org/Application:robotic-arm-kinematics" >robotic-arm-kinematics</a>: A GUI for experimenting with Denavit-Hartenberg parameters.
		- Changes in apps:
			- <a href="http://www.mrpt.org/Application%3Anavlog-viewer" >navlog-viewer</a>:
				- Fixed some minor visualization errors.
			- <a href="http://www.mrpt.org/Application%3ARawLogViewer" >RawLogViewer</a>:
				- Import sequence of images as rawlog: Didn't detect "png" file extension as images - <a href="http://code.google.com/p/mrpt/source/detail?r=2940" >r2940</a> - Closes <a href="http://code.google.com/p/mrpt/issues/detail?id=34" >#34</a>
				- The GUI toolbar has been ported from wxWidget's ToolBar to sets of wxCustomButton's to avoid visualization problems in wx 2.9.X - <a href="http://code.google.com/p/mrpt/source/detail?r=2950" >r2950</a>
			- <a href="http://www.mrpt.org/Application:ReactiveNavigationDemo" >ReactiveNavigationDemo</a>:
				- The default holonomic navigation method is now the VFF, since after the last bug fixes and tunes it seems to work quite well.
			- <a href="http://www.mrpt.org/Application%3ASceneViewer" >SceneViewer3D</a>:
				- The GUI toolbar has been ported from wxWidget's ToolBar to sets of wxCustomButton's to avoid visualization problems in wx 2.9.X - <a href="http://code.google.com/p/mrpt/source/detail?r=2952" >r2952</a>
				- Added a new menu: "File -> Import -> From LAS file..." - <a href="http://code.google.com/p/mrpt/source/detail?r=3244" >r3244</a>
			- <a href="http://www.mrpt.org/Application%3Agrid-matching" >grid-matching</a>: new argument "--aligner" to select aligner method - <a href="http://code.google.com/p/mrpt/source/detail?r=3021" >r3021</a>
		- New classes:
			- [mrpt-base]
				- mrpt::math::MatrixBlockSparseCols, a templated column-indexed efficient storage of block-sparse Jacobian or Hessian matrices, together with other arbitrary information - <a href="http://code.google.com/p/mrpt/source/detail?r=2995" >r2995</a>
				- mrpt::utils::ignored_copy_ptr<>
				- mrpt::utils::CTimeLoggerEntry
			- [mrpt-obs]
				- mrpt::obs::CObservationWindSensor - <a href="http://code.google.com/p/mrpt/source/detail?r=3050" >r3050</a>
			- [mrpt-maps]
				- mrpt::maps::COctoMap
			- [mrpt-opengl]
				- mrpt::opengl::COctoMapVoxels
		- Deleted classes:
			- [mrpt-vision]
				- CFeatureTracker_FAST and CFeatureTracker_PatchMatch have been removed since they didn't work robustly. Replace with mrpt::vision::CFeatureTracker_KL
		- New libraries:
			- [mrpt-kinematics] See mrpt::kinematics
			- [mrpt-pbmap] See <a href="group__mrpt__pbmap__grp.html" >mrpt-pbmap</a>.
			- [mrpt-srba] See <a href="http://www.mrpt.org/srba" >mrpt-srba</a>.
		- Changes in libraries:
			- These libs are now header-only: <a href="http://code.google.com/p/mrpt/source/detail?r=3035" >r3035</a>, <a href="http://code.google.com/p/mrpt/source/detail?r=3045" >r3045</a>
				- [mrpt-bayes]
				- [mrpt-graphs]
				- [mrpt-graphslam]
			- Integration of the Octomap C++ library (new BSD License) by Kai M. Wurm et al.: <a href="http://code.google.com/p/mrpt/source/detail?r=3081" >r3081</a>, <a href="http://code.google.com/p/mrpt/source/detail?r=3083" >r3083</a>, <a href="http://code.google.com/p/mrpt/source/detail?r=3084" >r3084</a>, <a href="http://code.google.com/p/mrpt/source/detail?r=3086" >r3086</a>, <a href="http://code.google.com/p/mrpt/source/detail?r=3087" >r3087</a>, <a href="http://code.google.com/p/mrpt/source/detail?r=3088" >r3088</a>, <a href="http://code.google.com/p/mrpt/source/detail?r=3093" >r3093</a>
				- The main new classes are mrpt::maps::COctoMap & mrpt::opengl::COctoMapVoxels
				- mrpt::maps::CMultiMetricMap now allows the seamless integration of octomaps in many MRPT map building or localization algorithms.
				- New example: samples/octomap_simple
		- Changes in classes:
			- [mrpt-base]
				- Eigen::MatrixBase<Derived>::loadFromTextFile(), and all MRPT derived matrix classes, are now much faster loading huge matrices from text files - <a href="http://code.google.com/p/mrpt/source/detail?r=2997" >r2997</a>
				- The typedef Eigen::MatrixBase<Derived>::typename of MRPT's plugin to Eigen classes has been REMOVED, to avoid conflicts with some part of Eigen's sparse classes. Use Matrix::Scalar instead - <a href="http://code.google.com/p/mrpt/source/detail?r=3065" >r3065</a>
				- New method mrpt::poses::CPose3DQuat::inverse()
				- New methods mrpt::poses::SE_traits::pseudo_exp()
				- mrpt::utils::CTimeLogger:
					- New method mrpt::utils::CTimeLogger::getStats() for programatic execution time stats analysis - <a href="http://code.google.com/p/mrpt/source/detail?r=2998" >r2998</a>
					- New method mrpt::utils::CTimeLogger::registerUserMeasure() for making stats of user-providen values - <a href="http://code.google.com/p/mrpt/source/detail?r=3005" >r3005</a>
				- mrpt::utils::map_as_vector<> can be now customized to use different underlying STL containers for storage - <a href="http://code.google.com/p/mrpt/source/detail?r=3001" >r3001</a>
				- mrpt::utils::CDynamicGrid::setSize() now also accepts a "fill_value" argument.
				- Added method mrpt::math::TPoint2D::norm() for consistency with mrpt::math::TPoint3D
				- Better support for saving (and not only loading) plain text configuration files, including commented files with default values of all existing parameters: - <a href="http://code.google.com/p/mrpt/source/detail?r=2954" >r2954</a>
					- All mrpt::utils::CConfigFileBase::write() now have an extended signature for formatting.
					- mrpt::utils::CLoadableOptions::dumpToTextStream() is no longer pure virtual: it now relies on mrpt::utils::CLoadableOptions::saveToConfigFile()
				- mrpt::utils::CStream::Seek() now supports files larger than 2GB by using uint64_t instead of long (still see issue report for another patch required for MSVC2010) - (Closes <a href="http://code.google.com/p/mrpt/issues/detail?id=39" >issue 39</a>, thanks Robert Schattschneider) - <a href="http://code.google.com/p/mrpt/source/detail?r=3042" >r3042</a>
				- mrpt::utils::TTypeName<> moved to its own header <mrpt/utils/TTypeName.h> while refactoring <mrpt/utils/CSerializable.h> - <a href="http://code.google.com/p/mrpt/source/detail?r=3044" >r3044</a>
				- mrpt::utils::CConfigFileBase::write() now has signatures for "uint32_t" and "uint64_t" in both 32 and 64bit builds, instead of relying of the "size_t" type. This was done to fix build errors in some GCC versions under 32bits.
				- mrpt::poses::CPose2D now caches the cos() and sin() of phi, with a huge performance improvement in most common operations.
			- [mrpt-bayes]
				- mrpt::bayes::CKalmanFilterCapable (and all EKF-SLAM methods based on it) are now much faster. The implementation now exploits the sparsity of the Jacobian (~25% faster in a test 6D EKF-SLAM dataset) - <a href="http://code.google.com/p/mrpt/source/detail?r=3059" >r3059</a>, <a href="http://code.google.com/p/mrpt/source/detail?r=3060" >r3060</a>, <a href="http://code.google.com/p/mrpt/source/detail?r=3061" >r3061</a>
				- mrpt::bayes::CParticleFilterCapable now makes use of the Curiously Recurring Template Pattern (CRTP) design instead of ugly #define macros - <a href="http://code.google.com/p/mrpt/source/detail?r=3182" >r3182</a>
			- [mrpt-graphs]
				- mrpt::graphs::CNetworkOfPoses2D, mrpt::graphs::CNetworkOfPoses3D,... and so on, are now all typedef's instead of classes, since serialization is now implemented as pure templatized code, thus avoiding the need to declare derived auxiliary classes  - <a href="http://code.google.com/p/mrpt/source/detail?r=3044" >r3044</a>
			- [mrpt-gui]
				- mrpt::gui::CDisplayWindow3D::addTextMessage() (and other opengl text routines) now allows drawing text with a shadow effect - <a href="http://code.google.com/p/mrpt/source/detail?r=3007" >r3007</a>
			- [mrpt-hwdrivers]
				- New method mrpt::hwdrivers::CActivMediaRobotBase::areMotorsEnabled()
				- mrpt::hwdrivers::CGenericSensor (and all derived classes) now allocate objects aligned in memory with MRPT_MAKE_ALIGNED_OPERATOR_NEW
				- New static method mrpt::hwdrivers::CGPSInterface::parse_NMEA()
			- [mrpt-maps]
				- Better integration of point cloud classes with PCL: - <a href="http://code.google.com/p/mrpt/source/detail?r=2943" >r2943</a>
					- mrpt::maps::CPointsMap::loadPCDFile()
					- mrpt::maps::CPointsMap::setFromPCLPointCloud()
					- mrpt::maps::CColouredPointsMap::setFromPCLPointCloudRGB()
				- Point cloud loading & saving in the standard ASPRS LiDAR LAS format (if liblas is installed in the system, see http://www.liblas.org/ ). See also the ready-to-use import menu in SceneViewer3D - <a href="http://code.google.com/p/mrpt/source/detail?r=3244" >r3244</a>
					- mrpt::maps::CPointsMap::loadLASFile()
					- mrpt::maps::CPointsMap::saveLASFile()
				- Integration of wind measurements in gas-concentration maps (by Javier G. Monroy) - <a href="http://code.google.com/p/mrpt/source/detail?r=3050" >r3050</a>
			- [mrpt-obs]
				- New method mrpt::obs::CObservationGPS::clear()
			- [mrpt-opengl]
				- Evaluation of bounding box of opengl objects. New methods: - <a href="http://code.google.com/p/mrpt/source/detail?r=3026" >r3026</a>
					- mrpt::opengl::CRenderizable::getBoundingBox()
					- mrpt::opengl::COpenGLScene::getBoundingBox()
					- mrpt::opengl::COpenGLViewport::getBoundingBox()
				- mrpt::opengl::COctreePointRenderer::octree_get_graphics_boundingboxes() has a new flag to draw solid boxes at each leaf node - <a href="http://code.google.com/p/mrpt/source/detail?r=3033" >r3033</a>
				- mrpt::opengl::COpenGLViewport has a new set of "global OpenGL switches" that affect the rendering of entire scenes - <a href="http://code.google.com/p/mrpt/source/detail?r=3185" >r3185</a>
				- Classes drawing lines now by default enable anti-aliasing (can be disabled by the programmer): - <a href="http://code.google.com/p/mrpt/source/detail?r=3185" >r3185</a>
					- mrpt::opengl::CGridPlaneXY, mrpt::opengl::CGridPlaneXZ
					- mrpt::opengl::CSimpleLine
					- mrpt::opengl::CSetOfLines
			- [mrpt-reactivenav]
				- Much code of mrpt::reactivenav classes have undergone a clean-up, slight optimizations and a translation of old Spanish names/comments to English - <a href="http://code.google.com/p/mrpt/source/detail?r=2939" >r2939</a>, <a href="http://code.google.com/p/mrpt/source/detail?r=2942" >r2942</a>, <a href="http://code.google.com/p/mrpt/source/detail?r=2958" >r2958</a>, <a href="http://code.google.com/p/mrpt/source/detail?r=3091" >r3091</a>
				- mrpt::reactivenav::CParameterizedTrajectoryGenerator::CCollisionGrid now has a more maintainable binary serialization format - <a href="http://code.google.com/p/mrpt/source/detail?r=2939" >r2939</a>
				- mrpt::reactivenav::CParameterizedTrajectoryGenerator::debugDumpInFiles() now also saves text files which can be used to visualize PTGs from MATLAB (see scripts/viewPTG.m) - <a href="http://code.google.com/p/mrpt/source/detail?r=3009" >r3009</a>
				- mrpt::reactivenav::CHolonomicVFF and mrpt::reactivenav::CHolonomicND now have more configurable parameters, loadable from config files. See their documentation.
				- Repulsive forces from obstacles in mrpt::reactivenav::CHolonomicVFF are now automatically normalized wrt the density of the 360deg view of obstacles and forces follow a "1/range" law instead of the old "exp(-range)".
				- Solved a stability issue in C-S paths, in mrpt::reactivenav::CPTG_DiffDrive_CS (By Mariano Jaimez Tarifa) - <a href="http://code.google.com/p/mrpt/source/detail?r=3085" >r3085</a>
			- [mrpt-scanmatching]
				- mrpt::scanmatching::robustRigidTransformation():
					- Changed behavior not to allow features to appear in duplicated pairings.
					- Added a consistency test to avoid seeding RANSAC with an inconsistent initial model.
			- [mrpt-slam]
				- mrpt::slam::CMetricMapBuilderICP now does not integrate the small pose changes due to odometry and/or relocalization when considering the distance and angle thresholds. This means that fewer map updates are now done for the same ICP-SLAM parameters, which should lead to "less noisy" maps.
		- New functions:
			- [mrpt-base]
				- mrpt::utils::abs_diff()
				- mrpt::system::getMRPTLicense()
				- mrpt::system::getFileModificationTime()
				- mrpt::math::noncentralChi2PDF_CDF() is now exposed (was private)
				- mrpt::utils::sprintf_container()
				- mrpt::poses::operator -(mrpt::poses::CPose3DQuat)
				- max3() and min3() moved from the global namespace to mrpt::utils::max3() and mrpt::utils::min3()
		- New examples:
			- octomap_simple
			- ransac-data-association
		- Build system:
			- Update to nanoflann 1.1.4 - <a href="http://code.google.com/p/mrpt/source/detail?r=2937" >r2937</a>, <a href="http://code.google.com/p/mrpt/source/detail?r=3017" >r3017</a>
			- Update to Eigen 3.1.2 - <a href="http://code.google.com/p/mrpt/source/detail?r=3064" >r3064</a>
			- MRPT's root "CMakeLists.txt" has undergone a big refactoring and cleanup - <a href="http://code.google.com/p/mrpt/source/detail?r=2961" >r2961</a>
			- Backward compatible "mrpt-core" has been removed as a fake lib for which to search with CMake from user programs - <a href="http://code.google.com/p/mrpt/source/detail?r=2961" >r2961</a>
			- More system libs are detected in Linux (libclang-dev, lib3ds-dev), discarding embedded versions then - <a href="http://code.google.com/p/mrpt/source/detail?r=2963" >r2963</a> - <a href="http://code.google.com/p/mrpt/issues/detail?id=17" >Closes #17</a>
			- Automatic detection of supported SIMD extensions (SSE*) from CMake (only for Linux OS) - <a href="http://code.google.com/p/mrpt/source/detail?r=3013" >r3013</a>
			- Fixed building with Visual Studio 2012 (MSVC11) - <a href="http://code.google.com/p/mrpt/source/detail?r=3017" >r3017</a>
			- MRPT now allows defining header-only libraries with the define_mrpt_lib_header_only() macro - <a href="http://code.google.com/p/mrpt/source/detail?r=3034" >r3034</a>, <a href="http://code.google.com/p/mrpt/source/detail?r=3035" >r3035</a>
			- More unit tests:
				- for all probability distribution functions in mrpt::math,
				- for the parser in mrpt::hwdrivers::CGPSInterface::parse_NMEA()
				- for the octomap map
				- for serialization/deserealization of many classes.
			- Added new documentation page: <a href="env-vars.html" >environment variables</a>.
			- Removed the build flag "MRPT_BACKCOMPATIB_08X".
			- Fixes for building under Mac OSX: <a href="http://code.google.com/p/mrpt/source/detail?r=3181" >r3181</a>
			- Enable some c++11 features if the compiler supports them - <a href="http://code.google.com/p/mrpt/source/detail?r=3273" >r3273</a>
		- BUG FIXES:
			- Build: Fixed detection of OpenCV 2.4.2+ installed in the system via CMake config file instead of pkg-config, which seems to be broken. - <a href="http://code.google.com/p/mrpt/source/detail?r=3019" >r3019</a>
			- [mrpt-base] The iterator returned by end() in all MRPT vectors and matrices (based on Eigen) pointed to the last element, not to the (now correct) next position after the last element - <a href="http://code.google.com/p/mrpt/source/detail?r=2941" >r2941</a>
			- [mrpt-base] mrpt::dynamicsize_vector::resize() performed a memory reallocation even if given the current size, due to an inherited behavior from Eigen. It is not the expected behavior, so it has been fixed. - <a href="http://code.google.com/p/mrpt/source/detail?r=3003" >r3003</a>
			- [mrpt-base] Wrong computation of normPDF() values for the multidimensional cases. Closes <a href="http://code.google.com/p/mrpt/issues/detail?id=46" >#46</a> - <a href="http://code.google.com/p/mrpt/source/detail?r=3068" >r3068</a>
			- [mrpt-base] mrpt::poses::CPoint::asString() confused the 2D and 3D cases (Thanks Cipri!)
			- [mrpt-base] Fixed errors in de-serialization of mrpt::utils::CPointPDFSOG and mrpt::maps::CReflectivityGridMap2D
			- [mrpt-base] mrpt::math::KDTreeCapable::kdTreeRadiusSearch2D() always returned 0 matched.
			- [mrpt-graphs] Fixed bug in RecursiveSpectralPartition (Thanks to Edu!) - <a href="http://code.google.com/p/mrpt/source/detail?r=3026" >r3026</a>
			- [mrpt-hwdrivers] Fixed potential SEGFAULT in mrpt::hwdrivers::CGPSInterface (Thanks K.Miyawaki for <a href="http://www.mrpt.org/node/2474" >reporting</a>)
			- [mrpt-hwdrivers] Fixed communications to LMS 1xx scanners (Thanks Henry! See http://code.google.com/p/mrpt/issues/detail?id=49 )
			- [mrpt-maps] mrpt::maps::COccupancyGridMap2D::getAs3DObject() returned cells with an occupancy of exactly "0" as transparent - <a href="http://code.google.com/p/mrpt/source/detail?r=2957" >r2957</a>
			- [mrpt-maps] Fixed saving the correct point colors in mrpt::maps::CColouredPointsMap::savePCDFile() (Thanks Mariano!) - <a href="http://code.google.com/p/mrpt/source/detail?r=3090" >r3090</a>
			- [mrpt-maps] In CPointsMap::computeMatchingWith3D. Fixed matching two 3D point clouds as each correspondence was inserted twice into the output vector. (By Paco) - <a href="http://code.google.com/p/mrpt/source/detail?r=3162" >r3162</a>
			- [mrpt-opengl] Fixed a potential bug: after deserializing an object based on a display-list (most of them), it won't update in the opengl view.
			- [mrpt-reactivenav] Class mrpt::reactivenav::CHolonomicVFF was not exported in Windows DLL's (Thanks Mariano for noticing!).
			- [mrpt-reactivenav] Fixed wrong computation of obstacles force fields in mrpt::reactivenav::CHolonomicVFF (Thanks Mariano for noticing!) - <a href="http://code.google.com/p/mrpt/source/detail?r=2953" >r2953</a>
			- [mrpt-reactivenav] Precomputed collision grids could be loaded in mrpt::reactivenav::CParameterizedTrajectoryGenerator even for different robot parameters/shape: now it correctly detects such situations and recompute when needed - <a href="http://code.google.com/p/mrpt/source/detail?r=2939" >r2939</a>  - Closes <a href="http://code.google.com/p/mrpt/issues/detail?id=33" >#33</a>
			- [mrpt-reactivenav] ND algorithm: Fixed bugs of "last gap is never evaluated" and wrong composition of representative direction for some gaps (By Mariano) - <a href="http://code.google.com/p/mrpt/source/detail?r=3056" >r3056</a>


 <br>
 <hr>
 <a name="0.9.6">
  <h2>Version 0.9.6 - (Version 1.0.0-Release_Candidate_4): Released 30-MAY-2012 (SVN 2930) </h2></a>
	- New applications:
		- <a href="http://www.mrpt.org/Application:kinect-stereo-calibrate" >kinect-stereo-calibrate</a>: A GUI tool for calibrating RGB+D and/or stereo cameras, including live Kinect capturing.
	- Removed applications:
		- stereo-calib-gui: it's now superseded by kinect-stereo-gui. The old command line tool is still useful, so it's still there as the example "stereo-calib-opencv".
	- Changes in applications:
		- <a href="http://www.mrpt.org/Application:icp-slam" >icp-slam</a>:
			- Added a new option (SHOW_LASER_SCANS_3D in config files) to draw laser scans in the live 3D view - <a href="http://code.google.com/p/mrpt/source/detail?r=2881" >r2881</a>
		- <a href="http://www.mrpt.org/Application:rawlog-edit" >rawlog-edit</a>:
			- Operation "--camera-params" now also handles stereo observations.
			- New operation "--stereo-rectify" for batch rectifying datasets with stereo images.
			- New operation "--rename-externals".
		- <a href="http://www.mrpt.org/Application:SceneViewer" >SceneViewer3D</a>:
			- New menu for generating high-resolution renders of any scene directly to imag files - <a href="http://code.google.com/p/mrpt/source/detail?r=2775" >r2775</a>
			- Many new menus for selective selecting objects and applying operations on them - <a href="http://code.google.com/p/mrpt/source/detail?r=2776" >r2776</a>
		- stereo-calib-gui: Now generates a report with detailed and clear results from stereo calibration and allows the user to change most parameters interactively - <a href="http://code.google.com/p/mrpt/source/detail?r=2801" >r2801</a>
		- <a href="http://www.mrpt.org/Application:kinect-3d-view" >kinect-3d-view</a>: New key command: press '9' to grab selected snapshots to disk  - <a href="http://code.google.com/p/mrpt/source/detail?r=2890" >r2890</a>
	- Kinect stuff:
		- [mrpt-hwdrivers]
			- mrpt::hwdrivers::CKinect now decodes Bayer color using OpenCV instead of default freenect - <a href="http://code.google.com/p/mrpt/source/detail?r=2721" >r2721</a>, <a href="http://code.google.com/p/mrpt/source/detail?r=2762" >r2762</a>
			- mrpt::hwdrivers::CKinect no longer forces a horizontal tilt at start up by default, what may be annoying (if required, set "initial_tilt_angle") - <a href="http://code.google.com/p/mrpt/source/detail?r=2722" >r2722</a>
			- mrpt::hwdrivers::CKinect now loads Kinect calibration files in a format compatible with stereo cameras. See http://www.mrpt.org/Kinect_calibration
		- [mrpt-obs]
			- New method mrpt::obs::CObservation3DRangeScan::convertTo2DScan() allows simulating a "fake 2D laser scanner" from a Kinect. See the example: http://www.mrpt.org/Example_Kinect_To_2D_laser_scan
		- [mrpt-vision]
			- New function mrpt::vision::checkerBoardStereoCalibration() to calibrate stereo and RGB+D cameras. See also the program <a href="http://www.mrpt.org/Application:kinect-stereo-calibrate" >kinect-stereo-calibrate</a>:
	- New classes:
		- [mrpt-gui]
			- New event generated by GUI windows: mrpt::gui::mrptEventWindowClosed
		- [mrpt-hwdrivers]
			- mrpt::hwdrivers::CRaePID: A new interface to PID gas sensing devices (by Emil Khatib, University of Malaga) - <a href="http://code.google.com/p/mrpt/source/detail?r=2841" >r2841</a>
		- [mrpt-opengl]
			- New classes for representing confidence intervals (ellipsoids) in transformed spaces - <a href="http://code.google.com/p/mrpt/source/detail?r=2783" >r2783</a>
				- mrpt::opengl::CGeneralizedEllipsoidTemplate<>
				- mrpt::opengl::CEllipsoidRangeBearing2D
				- mrpt::opengl::CEllipsoidInverseDepth2D
				- mrpt::opengl::CEllipsoidInverseDepth3D
			- mrpt::opengl::CFrustum to easily render these geometric figures
			- New struct mrpt::opengl::TFontParams result of a code refactoring
		- [mrpt-vision]
			- mrpt::vision::TSIFTDescriptorsKDTreeIndex, TSURFDescriptorsKDTreeIndex  - <a href="http://code.google.com/p/mrpt/source/detail?r=2799" >2799</a>
			- mrpt::vision::CStereoRectifyMap - See tutorial online: http://www.mrpt.org/Rectifying_stereo_

*/<|MERGE_RESOLUTION|>--- conflicted
+++ resolved
@@ -12,21 +12,16 @@
 
 <p> <b>Note:</b> <i>If you are displaying a local version of this page and you have not built the whole HTML documentation, the links above will be broken. Either build the documentation invoking <code>make documentation_html</code> or [browse it on-line](http://www.mrpt.org/).</i></p>
 
-<<<<<<< HEAD
 <hr>
 <a name="1.5.7">
 <h2>Version 1.5.7: (Under development) </h2></a>
 - <b>Detailed list of changes:</b>
+	- \ref mrpt_graphslam_grp
+		- CNetworkOfPoses: read/write format made compatible with G2O EDGE_SE2 types.
 	- BUG FIXES: 
 		- Fix missing "-ldl" linker flag.
-=======
-<a name="1.5.7">
-<h2>Version 1.5.7: (Under development) </h2></a>
-- \ref mrpt_graphslam_grp
-  - CNetworkOfPoses: read/write format made compatible with G2O EDGE_SE2 types.
-
->>>>>>> 187739cf
-
+
+<hr>
 <a name="1.5.6">
 <h2>Version 1.5.6: Released 24/APR/2018 </h2></a>
 	- Applications:
