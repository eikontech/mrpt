SET(TFESTDIR "${MRPT_SOURCE_DIR}/libs/tfest")

<<<<<<< HEAD
# Compatibility with MRPT <1.3.0
LIST(APPEND tfest_EXTRA_SRCS
	"${TFESTDIR}/include/mrpt/scanmatching/*.h"
	"${TFESTDIR}/include/mrpt/scanmatching.h"
	"${TFESTDIR}/src/scanmatching_backwards_compat.cpp"
	)
LIST(APPEND tfest_EXTRA_SRCS_NAME
	"bckwrds_compatibility"
	"bckwrds_compatibility"
	"bckwrds_compatibility"
	)

=======
>>>>>>> 442dc167
#---------------------------------------------
# Macro declared in "DeclareMRPTLib.cmake":
#---------------------------------------------
define_mrpt_lib(
	# Lib name
	tfest
	# Dependencies
	mrpt-base
<<<<<<< HEAD
	)

IF(BUILD_mrpt-tfest)
	# Declare "meta-lib" for backwards compatibility:
	define_mrpt_metalib(
		# Lib name
		scanmatching
		# Deps:
		mrpt-tfest
		# Deps of the deps:
		mrpt-base
		)

ENDIF() 
=======
	)
>>>>>>> 442dc167
<|MERGE_RESOLUTION|>--- conflicted
+++ resolved
@@ -1,20 +1,5 @@
 SET(TFESTDIR "${MRPT_SOURCE_DIR}/libs/tfest")
 
-<<<<<<< HEAD
-# Compatibility with MRPT <1.3.0
-LIST(APPEND tfest_EXTRA_SRCS
-	"${TFESTDIR}/include/mrpt/scanmatching/*.h"
-	"${TFESTDIR}/include/mrpt/scanmatching.h"
-	"${TFESTDIR}/src/scanmatching_backwards_compat.cpp"
-	)
-LIST(APPEND tfest_EXTRA_SRCS_NAME
-	"bckwrds_compatibility"
-	"bckwrds_compatibility"
-	"bckwrds_compatibility"
-	)
-
-=======
->>>>>>> 442dc167
 #---------------------------------------------
 # Macro declared in "DeclareMRPTLib.cmake":
 #---------------------------------------------
@@ -23,21 +8,4 @@
 	tfest
 	# Dependencies
 	mrpt-base
-<<<<<<< HEAD
 	)
-
-IF(BUILD_mrpt-tfest)
-	# Declare "meta-lib" for backwards compatibility:
-	define_mrpt_metalib(
-		# Lib name
-		scanmatching
-		# Deps:
-		mrpt-tfest
-		# Deps of the deps:
-		mrpt-base
-		)
-
-ENDIF() 
-=======
-	)
->>>>>>> 442dc167
