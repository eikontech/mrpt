--- conflicted
+++ resolved
@@ -38,12 +38,8 @@
 
 				const bool is_3D_graph = constraint_t::is_3D();
 
-<<<<<<< HEAD
+				// create opengl obejct to be filled.
 				CSetOfObjects::Ptr ret = CSetOfObjects::Create();
-=======
-				// create opengl obejct to be filled.
-				CSetOfObjectsPtr ret = CSetOfObjects::Create();
->>>>>>> 0c6a3ea0
 
 				// graph visualization parameters
 				const bool show_ID_labels               =  0!=extra_params.getWithDefaultVal("show_ID_labels", 0);
@@ -86,16 +82,9 @@
 				} // end show_ground_grid
 
 				// Draw nodes as thick points:
-<<<<<<< HEAD
-				if (nodes_point_size>0)
-				{
+				if (nodes_point_size>0) {
 					CPointCloud::Ptr pnts = CPointCloud::Create();
-					pnts->setColor( TColorf(TColor(nodes_point_color)) );
-=======
-				if (nodes_point_size>0) {
-					CPointCloudPtr pnts = CPointCloud::Create();
 					pnts->setColor(TColorf(TColor(nodes_point_color)));
->>>>>>> 0c6a3ea0
 					pnts->setPointSize(nodes_point_size);
 
 					// Add nodes:
@@ -121,15 +110,10 @@
 							itNod!=g.nodes.end();
 							++itNod) {
 						const CPose3D p = CPose3D(itNod->second); // Convert to 3D from whatever its real type.
-<<<<<<< HEAD
 						CSetOfObjects::Ptr gl_corner = show_node_corners ?
-							(is_3D_graph ? stock_objects::CornerXYZSimple(nodes_corner_scale, 1.0 /*line width*/ ) : stock_objects::CornerXYSimple(nodes_corner_scale, 1.0 /*line width*/ ))
-=======
-						CSetOfObjectsPtr gl_corner = show_node_corners ?
 							(is_3D_graph ?
 							 stock_objects::CornerXYZSimple(nodes_corner_scale, 1.0 /*line width*/):
 							 stock_objects::CornerXYSimple(nodes_corner_scale, 1.0 /*line width*/))
->>>>>>> 0c6a3ea0
 							: CSetOfObjects::Create();
 						gl_corner->setPose(p);
 						if (show_ID_labels) // don't show IDs twice!
@@ -162,27 +146,17 @@
 							const typename GRAPH_T::constraint_no_pdf_t & edge_pose = itEd->second.getPoseMean();
 							const mrpt::poses::CPoint3D edge_pose_pt = mrpt::poses::CPoint3D(edge_pose);
 
-<<<<<<< HEAD
 							mrpt::opengl::CSetOfObjects::Ptr gl_edge_corner =
-								(is_3D_graph ? stock_objects::CornerXYZSimple(nodes_edges_corner_scale, 1.0 /*line width*/ ) : stock_objects::CornerXYSimple(nodes_edges_corner_scale, 1.0 /*line width*/ ));
-=======
-							mrpt::opengl::CSetOfObjectsPtr gl_edge_corner =
 								(is_3D_graph ?
 								 stock_objects::CornerXYZSimple(nodes_edges_corner_scale, 1.0 /*line width*/):
 								 stock_objects::CornerXYSimple(nodes_edges_corner_scale, 1.0 /*line width*/));
->>>>>>> 0c6a3ea0
 
 							gl_edge_corner->setPose(edge_pose);
 							gl_rel_edge->insert(gl_edge_corner);
 
-<<<<<<< HEAD
-							mrpt::opengl::CSimpleLine::Ptr gl_line = mrpt::opengl::CSimpleLine::Create(0,0,0, edge_pose_pt.x(), edge_pose_pt.y(), edge_pose_pt.z() );
-							gl_line->setColor_u8( col8bit );
-=======
-							mrpt::opengl::CSimpleLinePtr gl_line =
+							mrpt::opengl::CSimpleLine::Ptr gl_line =
 								mrpt::opengl::CSimpleLine::Create(0,0,0, edge_pose_pt.x(), edge_pose_pt.y(), edge_pose_pt.z());
 							gl_line->setColor_u8(col8bit);
->>>>>>> 0c6a3ea0
 							gl_line->setLineWidth(edge_width);
 							gl_rel_edge->insert(gl_line);
 
@@ -191,14 +165,8 @@
 					}
 				}
 
-<<<<<<< HEAD
-				if (show_edges)
-				{
+				if (show_edges) {
 					CSetOfLines::Ptr  gl_edges = CSetOfLines::Create();
-=======
-				if (show_edges) {
-					CSetOfLinesPtr  gl_edges = CSetOfLines::Create();
->>>>>>> 0c6a3ea0
 					const TColor col8bit(edge_color & 0xffffff, edge_color >> 24);
 
 					gl_edges->setColor_u8(col8bit);
