/* +------------------------------------------------------------------------+
   |                     Mobile Robot Programming Toolkit (MRPT)            |
   |                          http://www.mrpt.org/                          |
   |                                                                        |
   | Copyright (c) 2005-2017, Individual contributors, see AUTHORS file     |
   | See: http://www.mrpt.org/Authors - All rights reserved.                |
   | Released under BSD License. See details in http://www.mrpt.org/License |
   +------------------------------------------------------------------------+ */

#include "base-precomp.h"  // Precompiled headers

#include <mrpt/poses/CPose2D.h>
#include <mrpt/poses/CPoint2D.h>
#include <mrpt/poses/CPose3D.h>
#include <mrpt/poses/CPoint3D.h>
#include <mrpt/utils/CStream.h>
#include <mrpt/math/wrap2pi.h>
#include <limits>

using namespace mrpt;
using namespace mrpt::math;
using namespace mrpt::poses;
using namespace mrpt::utils;

IMPLEMENTS_SERIALIZABLE(CPose2D, CSerializable, mrpt::poses)

/*---------------------------------------------------------------
	Constructors
  ---------------------------------------------------------------*/
CPose2D::CPose2D() : m_phi(0), m_cossin_uptodate(false)
{
	m_coords[0] = m_coords[1] = 0;
}

CPose2D::CPose2D(const double x, const double y, const double _phi)
	: m_phi(_phi), m_cossin_uptodate(false)
{
	m_coords[0] = x;
	m_coords[1] = y;
	normalizePhi();
}

CPose2D::CPose2D(const CPoint2D& p) : m_phi(0), m_cossin_uptodate(false)
{
	m_coords[0] = p.x();
	m_coords[1] = p.y();
}

CPose2D::CPose2D(const CPose3D& p) : m_phi(p.yaw()), m_cossin_uptodate(false)
{
	m_coords[0] = p.x();
	m_coords[1] = p.y();
}

/*---------------------------------------------------------------
   Implements the writing to a CStream capability of
	 CSerializable objects
  ---------------------------------------------------------------*/
void CPose2D::writeToStream(mrpt::utils::CStream& out, int* version) const
{
	if (version)
		*version = 1;
	else
	{
		// The coordinates:
		out << m_coords[0] << m_coords[1] << m_phi;
	}
}

/*---------------------------------------------------------------
	Implements the reading from a CStream capability of
		CSerializable objects
  ---------------------------------------------------------------*/
void CPose2D::readFromStream(mrpt::utils::CStream& in, int version)
{
	switch (version)
	{
		case 0:
		{
			// The coordinates:
			float x0, y0, phi0;
			in >> x0 >> y0 >> phi0;
			m_coords[0] = x0;
			m_coords[1] = y0;
			this->phi(phi0);
		}
		break;
		case 1:
		{
			// The coordinates:
			in >> m_coords[0] >> m_coords[1] >> m_phi;
			m_cossin_uptodate = false;
		}
		break;
		default:
			MRPT_THROW_UNKNOWN_SERIALIZATION_VERSION(version)
	};
}

/**  Textual output stream function.
 */
std::ostream& mrpt::poses::operator<<(std::ostream& o, const CPose2D& p)
{
	o << format("(%.03f,%.03f,%.02fdeg)", p.x(), p.y(), RAD2DEG(p.phi()));
	return o;
}

/*---------------------------------------------------------------
The operator a="this"+D is the pose compounding operator.
 ---------------------------------------------------------------*/
CPose2D CPose2D::operator+(const CPose2D& D) const
{
	update_cached_cos_sin();

	return CPose2D(
		m_coords[0] + D.m_coords[0] * m_cosphi - D.m_coords[1] * m_sinphi,
		m_coords[1] + D.m_coords[0] * m_sinphi + D.m_coords[1] * m_cosphi,
		m_phi + D.m_phi);
}

/*---------------------------------------------------------------
				composeFrom
 ---------------------------------------------------------------*/
void CPose2D::composeFrom(const CPose2D& A, const CPose2D& B)
{
	A.update_cached_cos_sin();

	// Use temporary variables for the cases (A==this) or (B==this)
	const double new_x =
		A.m_coords[0] + B.m_coords[0] * A.m_cosphi - B.m_coords[1] * A.m_sinphi;
	const double new_y =
		A.m_coords[1] + B.m_coords[0] * A.m_sinphi + B.m_coords[1] * A.m_cosphi;
	m_coords[0] = new_x;
	m_coords[1] = new_y;

	m_phi = math::wrapToPi(A.m_phi + B.m_phi);
	m_cossin_uptodate = false;
}

/*---------------------------------------------------------------
				getRotationMatrix
 ---------------------------------------------------------------*/
void CPose2D::getRotationMatrix(mrpt::math::CMatrixDouble22& R) const
{
	update_cached_cos_sin();
	R(0, 0) = m_cosphi;
	R(0, 1) = -m_sinphi;
	R(1, 0) = m_sinphi;
	R(1, 1) = m_cosphi;
}

void CPose2D::getRotationMatrix(mrpt::math::CMatrixDouble33& R) const
{
	update_cached_cos_sin();
	R(0, 0) = m_cosphi;
	R(0, 1) = -m_sinphi;
	R(0, 2) = 0;
	R(1, 0) = m_sinphi;
	R(1, 1) = m_cosphi;
	R(1, 2) = 0;
	R(2, 0) = 0;
	R(2, 1) = 0;
	R(2, 2) = 1;
}

/*---------------------------------------------------------------
The operator a="this"+D is the pose compounding operator.
 ---------------------------------------------------------------*/
CPose3D CPose2D::operator+(const CPose3D& D) const
{
	return CPose3D(*this) + D;
}

/*---------------------------------------------------------------
The operator u'="this"+u is the pose/point compounding operator.
 ---------------------------------------------------------------*/
CPoint2D CPose2D::operator+(const CPoint2D& u) const
{
	update_cached_cos_sin();

	return CPoint2D(
		m_coords[0] + u.x() * m_cosphi - u.y() * m_sinphi,
		m_coords[1] + u.x() * m_sinphi + u.y() * m_cosphi);
}

/** An alternative, slightly more efficient way of doing \f$ G = P \oplus L \f$
 * with G and L being 2D points and P this 2D pose.  */
void CPose2D::composePoint(double lx, double ly, double& gx, double& gy) const
{
	update_cached_cos_sin();

	gx = m_coords[0] + lx * m_cosphi - ly * m_sinphi;
	gy = m_coords[1] + lx * m_sinphi + ly * m_cosphi;
}

void CPose2D::composePoint(
	const mrpt::math::TPoint2D& l, mrpt::math::TPoint2D& g) const
{
	this->composePoint(l.x, l.y, g.x, g.y);
}

/** overload \f$ G = P \oplus L \f$ with G and L being 3D points and P this 2D
 * pose (the "z" coordinate remains unmodified) */
void CPose2D::composePoint(
	const mrpt::math::TPoint3D& l, mrpt::math::TPoint3D& g) const
{
	this->composePoint(l.x, l.y, l.z, g.x, g.y, g.z);
}

void CPose2D::composePoint(
	double lx, double ly, double lz, double& gx, double& gy, double& gz) const
{
	update_cached_cos_sin();
	gx = m_coords[0] + lx * m_cosphi - ly * m_sinphi;
	gy = m_coords[1] + lx * m_sinphi + ly * m_cosphi;
	gz = lz;
}

void CPose2D::inverseComposePoint(
	const double gx, const double gy, double& lx, double& ly) const
{
	update_cached_cos_sin();

	const double Ax = gx - m_coords[0];
	const double Ay = gy - m_coords[1];

	lx = Ax * m_cosphi + Ay * m_sinphi;
	ly = -Ax * m_sinphi + Ay * m_cosphi;
}

/*---------------------------------------------------------------
The operator u'="this"+u is the pose/point compounding operator.
 ---------------------------------------------------------------*/
CPoint3D CPose2D::operator+(const CPoint3D& u) const
{
	update_cached_cos_sin();

	return CPoint3D(
		m_coords[0] + u.x() * m_cosphi - u.y() * m_sinphi,
		m_coords[1] + u.x() * m_sinphi + u.y() * m_cosphi, u.z());
}

/*---------------------------------------------------------------
The operator D="this"-b is the pose inverse compounding operator.
   The resulting pose "D" is the diference between this pose and "b"
 ---------------------------------------------------------------*/
void CPose2D::inverseComposeFrom(const CPose2D& A, const CPose2D& B)
{
	B.update_cached_cos_sin();

	m_coords[0] = (A.m_coords[0] - B.m_coords[0]) * B.m_cosphi +
				  (A.m_coords[1] - B.m_coords[1]) * B.m_sinphi;
	m_coords[1] = -(A.m_coords[0] - B.m_coords[0]) * B.m_sinphi +
				  (A.m_coords[1] - B.m_coords[1]) * B.m_cosphi;
	m_phi = math::wrapToPi(A.m_phi - B.m_phi);
	m_cossin_uptodate = false;
}

/*---------------------------------------------------------------
 Scalar sum of components: This is diferent from poses
   composition, which is implemented as "+" operators in "CPose" derived
 classes.
 ---------------------------------------------------------------*/
<<<<<<< HEAD
void CPose2D::AddComponents(const CPose2D& p)
=======
void CPose2D::addComponents(const CPose2D &p)
>>>>>>> bef6004a
{
	m_coords[0] += p.m_coords[0];
	m_coords[1] += p.m_coords[1];
	m_phi += p.m_phi;
	m_cossin_uptodate = false;
}

/*---------------------------------------------------------------
 Scalar multiplication.
 ---------------------------------------------------------------*/
void CPose2D::operator*=(const double s)
{
	m_coords[0] *= s;
	m_coords[1] *= s;
	m_phi *= s;
	m_cossin_uptodate = false;
}

/*---------------------------------------------------------------
	Returns the corresponding 4x4 homogeneous
	  transformation matrix for the point(translation),
	  or pose (translation+orientation).
---------------------------------------------------------------*/
void CPose2D::getHomogeneousMatrix(CMatrixDouble44& m) const
{
	m.unit(4, 1.0);

	m.set_unsafe(0, 3, m_coords[0]);
	m.set_unsafe(1, 3, m_coords[1]);

	update_cached_cos_sin();

	m.get_unsafe(0, 0) = m_cosphi;
	m.get_unsafe(0, 1) = -m_sinphi;
	m.get_unsafe(1, 0) = m_sinphi;
	m.get_unsafe(1, 1) = m_cosphi;
}

/** Forces "phi" to be in the range [-pi,pi];
*/
void CPose2D::normalizePhi()
{
	m_phi = math::wrapToPi(m_phi);
	m_cossin_uptodate = false;
}

CPose2D::CPose2D(const mrpt::math::TPose2D& o)
	: m_phi(o.phi), m_cossin_uptodate(false)
{
	m_coords[0] = o.x;
	m_coords[1] = o.y;
}

CPose2D::CPose2D(const CPoint3D& o) : m_phi(0), m_cossin_uptodate(false)
{
	this->m_coords[0] = o.x();
	this->m_coords[1] = o.y();
	normalizePhi();
}

/*---------------------------------------------------------------
		unary -
---------------------------------------------------------------*/
CPose2D mrpt::poses::operator-(const CPose2D& b)
{
	CPose2D ret = b;
	ret.inverse();
	return ret;
}

/** Convert this pose into its inverse, saving the result in itself. \sa
 * operator- */
void CPose2D::inverse()
{
	update_cached_cos_sin();
	const double x = m_coords[0];
	const double y = m_coords[1];

	m_coords[0] = -x * m_cosphi - y * m_sinphi;
	m_coords[1] = x * m_sinphi - y * m_cosphi;
	m_phi = -m_phi;
	m_cossin_uptodate = false;
}

/*---------------------------------------------------------------
		getAsVector
---------------------------------------------------------------*/
void CPose2D::getAsVector(CVectorDouble& v) const
{
	v.resize(3);
	v[0] = m_coords[0];
	v[1] = m_coords[1];
	v[2] = m_phi;
}

void CPose2D::getAsVector(mrpt::math::CArrayDouble<3>& v) const
{
	v[0] = m_coords[0];
	v[1] = m_coords[1];
	v[2] = m_phi;
}

bool mrpt::poses::operator==(const CPose2D& p1, const CPose2D& p2)
{
	return (p1.x() == p2.x()) && (p1.y() == p2.y()) && (p1.phi() == p2.phi());
}

bool mrpt::poses::operator!=(const CPose2D& p1, const CPose2D& p2)
{
	return (p1.x() != p2.x()) || (p1.y() != p2.y()) || (p1.phi() != p2.phi());
}

TPoint2D mrpt::poses::operator+(const CPose2D& pose, const TPoint2D& u)
{
	const double ccos = pose.phi_cos();
	const double ssin = pose.phi_sin();
	return TPoint2D(
		pose.x() + u.x * ccos - u.y * ssin, pose.y() + u.x * ssin + u.y * ccos);
}

/** Make \f$ this = this \oplus b \f$  */
CPose2D& CPose2D::operator+=(const CPose2D& b)
{
	composeFrom(*this, b);
	return *this;
}

void CPose2D::fromString(const std::string& s)
{
	CMatrixDouble m;
	if (!m.fromMatlabStringFormat(s))
		THROW_EXCEPTION("Malformed expression in ::fromString");
	ASSERTMSG_(
		mrpt::math::size(m, 1) == 1 && mrpt::math::size(m, 2) == 3,
		"Wrong size of vector in ::fromString");
	x(m.get_unsafe(0, 0));
	y(m.get_unsafe(0, 1));
	phi(DEG2RAD(m.get_unsafe(0, 2)));
}

<<<<<<< HEAD
double CPose2D::distance2DFrobeniusTo(const CPose2D& p) const
=======
void CPose2D::fromStringRaw(const std::string &s) {
	this->fromString("[" + s + "]");
}

double CPose2D::distance2DFrobeniusTo( const CPose2D & p) const
>>>>>>> bef6004a
{
	return std::sqrt(
		square(p.x() - x()) + square(p.y() - y()) +
		4 * (1 - cos(p.phi() - phi())));
}

CPose3D CPose2D::operator-(const CPose3D& b) const
{
	CMatrixDouble44 B_INV(UNINITIALIZED_MATRIX);
	b.getInverseHomogeneousMatrix(B_INV);
	CMatrixDouble44 HM(UNINITIALIZED_MATRIX);
	this->getHomogeneousMatrix(HM);
	CMatrixDouble44 RES(UNINITIALIZED_MATRIX);
	RES.multiply(B_INV, HM);
	return CPose3D(RES);
}

<<<<<<< HEAD
void CPose2D::asString(std::string& s) const
=======
CPose2D CPose2D::getOppositeScalar() const
{
	return CPose2D(
			-m_coords[0],
			-m_coords[1],
			-m_phi);
}


void CPose2D::asString(std::string &s) const
>>>>>>> bef6004a
{
	s = mrpt::format("[%f %f %fdeg]", x(), y(), mrpt::utils::RAD2DEG(m_phi));
}

void CPose2D::setToNaN()
{
	for (int i = 0; i < 3; i++)
		(*this)[i] = std::numeric_limits<double>::quiet_NaN();
}<|MERGE_RESOLUTION|>--- conflicted
+++ resolved
@@ -261,11 +261,7 @@
    composition, which is implemented as "+" operators in "CPose" derived
  classes.
  ---------------------------------------------------------------*/
-<<<<<<< HEAD
 void CPose2D::AddComponents(const CPose2D& p)
-=======
-void CPose2D::addComponents(const CPose2D &p)
->>>>>>> bef6004a
 {
 	m_coords[0] += p.m_coords[0];
 	m_coords[1] += p.m_coords[1];
@@ -406,15 +402,12 @@
 	phi(DEG2RAD(m.get_unsafe(0, 2)));
 }
 
-<<<<<<< HEAD
+void CPose2D::fromStringRaw(const std::string &s) 
+{
+	this->fromString("[" + s + "]");
+}
+
 double CPose2D::distance2DFrobeniusTo(const CPose2D& p) const
-=======
-void CPose2D::fromStringRaw(const std::string &s) {
-	this->fromString("[" + s + "]");
-}
-
-double CPose2D::distance2DFrobeniusTo( const CPose2D & p) const
->>>>>>> bef6004a
 {
 	return std::sqrt(
 		square(p.x() - x()) + square(p.y() - y()) +
@@ -432,9 +425,6 @@
 	return CPose3D(RES);
 }
 
-<<<<<<< HEAD
-void CPose2D::asString(std::string& s) const
-=======
 CPose2D CPose2D::getOppositeScalar() const
 {
 	return CPose2D(
@@ -443,9 +433,7 @@
 			-m_phi);
 }
 
-
-void CPose2D::asString(std::string &s) const
->>>>>>> bef6004a
+void CPose2D::asString(std::string& s) const
 {
 	s = mrpt::format("[%f %f %fdeg]", x(), y(), mrpt::utils::RAD2DEG(m_phi));
 }
