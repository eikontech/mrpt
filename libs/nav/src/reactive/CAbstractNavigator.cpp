--- conflicted
+++ resolved
@@ -89,7 +89,6 @@
 /*---------------------------------------------------------------
 							Constructor
   ---------------------------------------------------------------*/
-<<<<<<< HEAD
 CAbstractNavigator::CAbstractNavigator(CRobot2NavInterface& react_iterf_impl)
 	: mrpt::utils::COutputLogger("MRPT_navigator"),
 	  m_lastNavigationState(IDLE),
@@ -102,22 +101,6 @@
 	  m_latestPoses(),
 	  m_latestOdomPoses(),
 	  m_timlog_delays(true, "CAbstractNavigator::m_timlog_delays")
-=======
-CAbstractNavigator::CAbstractNavigator(CRobot2NavInterface &react_iterf_impl) :
-	mrpt::utils::COutputLogger("MRPT_navigator"),
-	m_lastNavigationState ( IDLE ),
-	m_navigationEndEventSent(false),
-	m_counter_check_target_is_blocked(0),
-	m_navigationState     ( IDLE ),
-	m_navigationParams    ( nullptr ),
-	m_robot               ( react_iterf_impl ),
-	m_frame_tf            (nullptr),
-	m_curPoseVel          (),
-	m_last_curPoseVelUpdate_robot_time(-1e9),
-	m_latestPoses         (),
-	m_latestOdomPoses     (),
-	m_timlog_delays       (true, "CAbstractNavigator::m_timlog_delays")
->>>>>>> bef6004a
 {
 	m_latestPoses.setInterpolationMethod(mrpt::poses::imLinear2Neig);
 	m_latestOdomPoses.setInterpolationMethod(mrpt::poses::imLinear2Neig);
@@ -414,18 +397,10 @@
 	return m_robot.stop(isEmergencyStop);
 }
 
-<<<<<<< HEAD
 CAbstractNavigator::TAbstractNavigatorParams::TAbstractNavigatorParams()
 	: dist_to_target_for_sending_event(0),
 	  alarm_seems_not_approaching_target_timeout(30),
 	  dist_check_target_is_blocked(0.6)
-=======
-CAbstractNavigator::TAbstractNavigatorParams::TAbstractNavigatorParams() :
-	dist_to_target_for_sending_event(0),
-	alarm_seems_not_approaching_target_timeout(30),
-	dist_check_target_is_blocked(0.6),
-	hysteresis_check_target_is_blocked(3)
->>>>>>> bef6004a
 {
 }
 void CAbstractNavigator::TAbstractNavigatorParams::loadFromConfigFile(
@@ -434,15 +409,11 @@
 	MRPT_LOAD_CONFIG_VAR_CS(dist_to_target_for_sending_event, double);
 	MRPT_LOAD_CONFIG_VAR_CS(alarm_seems_not_approaching_target_timeout, double);
 	MRPT_LOAD_CONFIG_VAR_CS(dist_check_target_is_blocked, double);
-<<<<<<< HEAD
-=======
 	MRPT_LOAD_CONFIG_VAR_CS(hysteresis_check_target_is_blocked, int);
->>>>>>> bef6004a
 }
 void CAbstractNavigator::TAbstractNavigatorParams::saveToConfigFile(
 	mrpt::utils::CConfigFileBase& c, const std::string& s) const
 {
-<<<<<<< HEAD
 	MRPT_SAVE_CONFIG_VAR_COMMENT(
 		dist_to_target_for_sending_event,
 		"Default value=0, means use the `targetAllowedDistance` passed by the "
@@ -454,12 +425,18 @@
 		dist_check_target_is_blocked,
 		"When closer than this distance, check if the target is blocked to "
 		"abort navigation with an error. [Default=0.6 m]");
-=======
-	MRPT_SAVE_CONFIG_VAR_COMMENT(dist_to_target_for_sending_event, "Default value=0, means use the `targetAllowedDistance` passed by the user in the navigation request.");
-	MRPT_SAVE_CONFIG_VAR_COMMENT(alarm_seems_not_approaching_target_timeout, "navigator timeout (seconds) [Default=30 sec]");
-	MRPT_SAVE_CONFIG_VAR_COMMENT(dist_check_target_is_blocked, "When closer than this distance, check if the target is blocked to abort navigation with an error. [Default=0.6 m]");
-	MRPT_SAVE_CONFIG_VAR_COMMENT(hysteresis_check_target_is_blocked, "How many steps should the condition for dist_check_target_is_blocked be fulfilled to raise an event");
->>>>>>> bef6004a
+	MRPT_SAVE_CONFIG_VAR_COMMENT(
+		dist_to_target_for_sending_event, 
+		"Default value=0, means use the `targetAllowedDistance` passed by the"
+		" user in the navigation request.");
+	MRPT_SAVE_CONFIG_VAR_COMMENT(alarm_seems_not_approaching_target_timeout, 
+		"navigator timeout (seconds) [Default=30 sec]");
+	MRPT_SAVE_CONFIG_VAR_COMMENT(dist_check_target_is_blocked, 
+		"When closer than this distance, check if the target is blocked to "
+		"abort navigation with an error. [Default=0.6 m]");
+	MRPT_SAVE_CONFIG_VAR_COMMENT(hysteresis_check_target_is_blocked, 
+		"How many steps should the condition for dist_check_target_is_blocked "
+		"be fulfilled to raise an event");
 }
 
 bool mrpt::nav::operator==(
@@ -583,43 +560,34 @@
 				}
 			}
 
-<<<<<<< HEAD
 			// Check if the target seems to be at reach, but it's clearly
 			// occupied by obstacles:
-			if ((!m_navigationParams->target.targetIsIntermediaryWaypoint ||
-				 m_navigationParams->target.targetDesiredRelSpeed < 1) &&
-				targetDist <
-					params_abstract_navigator.dist_check_target_is_blocked)
-=======
-			// Check if the target seems to be at reach, but it's clearly occupied by obstacles:
-			if (targetDist < params_abstract_navigator.dist_check_target_is_blocked)
->>>>>>> bef6004a
+			if (targetDist < 
+				params_abstract_navigator.dist_check_target_is_blocked)
 			{
 				const auto rel_trg = m_navigationParams->target.target_coords -
 									 m_curPoseVel.pose;
 				const bool is_col = checkCollisionWithLatestObstacles(rel_trg);
 				if (is_col)
 				{
-<<<<<<< HEAD
-					MRPT_LOG_WARN(
-						"Target seems to be blocked by obstacles. Aborting "
-						"navigation.");
-					m_navigationState = NAV_ERROR;
-					m_robot.sendCannotGetCloserToBlockedTargetEvent();
-					m_robot.sendWaySeemsBlockedEvent();
-					return;
-=======
-					const bool send_event = (++m_counter_check_target_is_blocked >= params_abstract_navigator.hysteresis_check_target_is_blocked);
+					const bool send_event = (
+						++m_counter_check_target_is_blocked >= 
+						params_abstract_navigator.hysteresis_check_target_is_blocked);
 
 					if (send_event)
 					{
-						MRPT_LOG_THROTTLE_WARN(5.0,"Target seems to be blocked by obstacles. Invoking sendCannotGetCloserToBlockedTargetEvent().");
+						MRPT_LOG_THROTTLE_WARN(5.0,
+							"Target seems to be blocked by obstacles. Invoking"
+							" sendCannotGetCloserToBlockedTargetEvent().");
 						bool do_abort_nav = false;
-						m_robot.sendCannotGetCloserToBlockedTargetEvent(do_abort_nav);
+						m_robot.sendCannotGetCloserToBlockedTargetEvent(
+							do_abort_nav);
 
 						if (do_abort_nav)
 						{
-							MRPT_LOG_WARN("sendCannotGetCloserToBlockedTargetEvent() told me to abort navigation.");
+							MRPT_LOG_WARN(
+								"sendCannotGetCloserToBlockedTargetEvent() "
+								"told me to abort navigation.");
 							m_navigationState = NAV_ERROR;
 							m_robot.sendWaySeemsBlockedEvent();
 							return;
@@ -633,7 +601,6 @@
 				else
 				{
 					m_counter_check_target_is_blocked = 0;
->>>>>>> bef6004a
 				}
 			}
 		}
