/* +------------------------------------------------------------------------+
   |                     Mobile Robot Programming Toolkit (MRPT)            |
   |                          http://www.mrpt.org/                          |
   |                                                                        |
   | Copyright (c) 2005-2017, Individual contributors, see AUTHORS file     |
   | See: http://www.mrpt.org/Authors - All rights reserved.                |
   | Released under BSD License. See details in http://www.mrpt.org/License |
   +------------------------------------------------------------------------+ */

#include "slam-precomp.h"  // Precompiled headerss

#include <mrpt/slam/CMonteCarloLocalization3D.h>
#include <mrpt/obs/CSensoryFrame.h>

#include <mrpt/math/utils.h>
#include <mrpt/utils/round.h>
#include <mrpt/slam/PF_aux_structs.h>

using namespace std;
using namespace mrpt;
using namespace mrpt::bayes;
using namespace mrpt::poses;
using namespace mrpt::math;
using namespace mrpt::utils;
using namespace mrpt::obs;
using namespace mrpt::maps;

#include <mrpt/slam/PF_implementations_data.h>

namespace mrpt
{
namespace slam
{
/** Fills out a "TPoseBin3D" variable, given a path hypotesis and (if not set to
 * nullptr) a new pose appended at the end, using the KLD params in "options".
 */
template <>
void KLF_loadBinFromParticle(
	mrpt::slam::detail::TPoseBin3D& outBin, const TKLDParams& opts,
	const CMonteCarloLocalization3D::CParticleDataContent* currentParticleValue,
	const TPose3D* newPoseToBeInserted)
{
	// 3D pose approx: Use the latest pose only:
	if (newPoseToBeInserted)
	{
		outBin.x = round(newPoseToBeInserted->x / opts.KLD_binSize_XY);
		outBin.y = round(newPoseToBeInserted->y / opts.KLD_binSize_XY);
		outBin.z = round(newPoseToBeInserted->z / opts.KLD_binSize_XY);

		outBin.yaw = round(newPoseToBeInserted->yaw / opts.KLD_binSize_PHI);
		outBin.pitch = round(newPoseToBeInserted->pitch / opts.KLD_binSize_PHI);
		outBin.roll = round(newPoseToBeInserted->roll / opts.KLD_binSize_PHI);
	}
	else
	{
		ASSERT_(currentParticleValue)
		outBin.x = round(currentParticleValue->x() / opts.KLD_binSize_XY);
		outBin.y = round(currentParticleValue->y() / opts.KLD_binSize_XY);
		outBin.z = round(currentParticleValue->z() / opts.KLD_binSize_XY);

		outBin.yaw = round(currentParticleValue->yaw() / opts.KLD_binSize_PHI);
		outBin.pitch =
			round(currentParticleValue->pitch() / opts.KLD_binSize_PHI);
		outBin.roll =
			round(currentParticleValue->roll() / opts.KLD_binSize_PHI);
	}
}
}
}

#include <mrpt/slam/PF_implementations.h>

using namespace mrpt::slam;

/*---------------------------------------------------------------
				ctor
 ---------------------------------------------------------------*/
// Passing a "this" pointer at this moment is not a problem since it will be NOT
// access until the object is fully initialized
CMonteCarloLocalization3D::CMonteCarloLocalization3D(size_t M)
	: CPose3DPDFParticles(M)
{
	this->setLoggerName("CMonteCarloLocalization3D");
}

/*---------------------------------------------------------------
				Dtor
 ---------------------------------------------------------------*/
CMonteCarloLocalization3D::~CMonteCarloLocalization3D() {}
/*---------------------------------------------------------------
						getLastPose
 ---------------------------------------------------------------*/
 TPose3D CMonteCarloLocalization3D::getLastPose(const size_t i, bool &is_valid_pose) const
{
<<<<<<< HEAD
	if (i >= m_particles.size())
		THROW_EXCEPTION("Particle index out of bounds!");
	static TPose3D auxHolder;
	ASSERTDEB_(m_particles[i].d != NULL)
	auxHolder = TPose3D(*m_particles[i].d);
	return &auxHolder;
=======
	if (i>=m_particles.size()) THROW_EXCEPTION("Particle index out of bounds!");
	is_valid_pose = true;
	ASSERTDEB_(m_particles[i].d!=NULL)
	return TPose3D(*m_particles[i].d);
>>>>>>> bef6004a
}

/*---------------------------------------------------------------

			prediction_and_update_pfStandardProposal

 ---------------------------------------------------------------*/
void CMonteCarloLocalization3D::prediction_and_update_pfStandardProposal(
	const mrpt::obs::CActionCollection* actions,
	const mrpt::obs::CSensoryFrame* sf,
	const bayes::CParticleFilter::TParticleFilterOptions& PF_options)
{
	MRPT_START

	if (sf)
	{  // A map MUST be supplied!
		ASSERT_(options.metricMap || options.metricMaps.size() > 0)
		if (!options.metricMap)
			ASSERT_(options.metricMaps.size() == m_particles.size())
	}

	PF_SLAM_implementation_pfStandardProposal<mrpt::slam::detail::TPoseBin3D>(
		actions, sf, PF_options, options.KLD_params);

	MRPT_END
}

/*---------------------------------------------------------------

			prediction_and_update_pfAuxiliaryPFStandard

 ---------------------------------------------------------------*/
void CMonteCarloLocalization3D::prediction_and_update_pfAuxiliaryPFStandard(
	const mrpt::obs::CActionCollection* actions,
	const mrpt::obs::CSensoryFrame* sf,
	const bayes::CParticleFilter::TParticleFilterOptions& PF_options)
{
	MRPT_START

	if (sf)
	{  // A map MUST be supplied!
		ASSERT_(options.metricMap || options.metricMaps.size() > 0)
		if (!options.metricMap)
			ASSERT_(options.metricMaps.size() == m_particles.size())
	}

	PF_SLAM_implementation_pfAuxiliaryPFStandard<
		mrpt::slam::detail::TPoseBin3D>(
		actions, sf, PF_options, options.KLD_params);

	MRPT_END
}

/*---------------------------------------------------------------

			prediction_and_update_pfAuxiliaryPFOptimal

 ---------------------------------------------------------------*/
void CMonteCarloLocalization3D::prediction_and_update_pfAuxiliaryPFOptimal(
	const mrpt::obs::CActionCollection* actions,
	const mrpt::obs::CSensoryFrame* sf,
	const bayes::CParticleFilter::TParticleFilterOptions& PF_options)
{
	MRPT_START

	if (sf)
	{  // A map MUST be supplied!
		ASSERT_(options.metricMap || options.metricMaps.size() > 0)
		if (!options.metricMap)
			ASSERT_(options.metricMaps.size() == m_particles.size())
	}

	PF_SLAM_implementation_pfAuxiliaryPFOptimal<mrpt::slam::detail::TPoseBin3D>(
		actions, sf, PF_options, options.KLD_params);

	MRPT_END
}

/*---------------------------------------------------------------
			PF_SLAM_computeObservationLikelihoodForParticle
 ---------------------------------------------------------------*/
double
	CMonteCarloLocalization3D::PF_SLAM_computeObservationLikelihoodForParticle(
		const CParticleFilter::TParticleFilterOptions& PF_options,
		const size_t particleIndexForMap, const CSensoryFrame& observation,
		const CPose3D& x) const
{
	MRPT_UNUSED_PARAM(PF_options);
	ASSERT_(
		options.metricMap || particleIndexForMap < options.metricMaps.size())

	CMetricMap* map =
		(options.metricMap) ? options.metricMap :  // All particles, one map
			options.metricMaps[particleIndexForMap];  // One map per particle

	// For each observation:
	double ret = 1;
	for (CSensoryFrame::const_iterator it = observation.begin();
		 it != observation.end(); ++it)
		ret += map->computeObservationLikelihood(
			it->get(), x);  // Compute the likelihood:

	// Done!
	return ret;
}

// Specialization for my kind of particles:
void CMonteCarloLocalization3D::
	PF_SLAM_implementation_custom_update_particle_with_new_pose(
		CPose3D* particleData, const TPose3D& newPose) const
{
	*particleData = CPose3D(newPose);
}

void CMonteCarloLocalization3D::PF_SLAM_implementation_replaceByNewParticleSet(
	CParticleList& old_particles, const vector<TPose3D>& newParticles,
	const vector<double>& newParticlesWeight,
	const vector<size_t>& newParticlesDerivedFromIdx) const
{
	MRPT_UNUSED_PARAM(newParticlesDerivedFromIdx);
	ASSERT_(size_t(newParticlesWeight.size()) == newParticles.size())

	// ---------------------------------------------------------------------------------
	// Substitute old by new particle set:
	//   Old are in "m_particles"
	//   New are in "newParticles",
	//   "newParticlesWeight","newParticlesDerivedFromIdx"
	// ---------------------------------------------------------------------------------
	// Free old m_particles (automatically done via smart ptr)

	// Copy into "m_particles"
	const size_t N = newParticles.size();
	old_particles.resize(N);
	for (size_t i = 0; i < N; i++)
	{
		old_particles[i].log_w = newParticlesWeight[i];
		old_particles[i].d.reset(new CPose3D(newParticles[i]));
	}
}<|MERGE_RESOLUTION|>--- conflicted
+++ resolved
@@ -92,19 +92,11 @@
  ---------------------------------------------------------------*/
  TPose3D CMonteCarloLocalization3D::getLastPose(const size_t i, bool &is_valid_pose) const
 {
-<<<<<<< HEAD
-	if (i >= m_particles.size())
+	if (i >= m_particles.size()) 
 		THROW_EXCEPTION("Particle index out of bounds!");
-	static TPose3D auxHolder;
-	ASSERTDEB_(m_particles[i].d != NULL)
-	auxHolder = TPose3D(*m_particles[i].d);
-	return &auxHolder;
-=======
-	if (i>=m_particles.size()) THROW_EXCEPTION("Particle index out of bounds!");
 	is_valid_pose = true;
-	ASSERTDEB_(m_particles[i].d!=NULL)
+	ASSERTDEB_(m_particles[i].d != NULL);
 	return TPose3D(*m_particles[i].d);
->>>>>>> bef6004a
 }
 
 /*---------------------------------------------------------------
