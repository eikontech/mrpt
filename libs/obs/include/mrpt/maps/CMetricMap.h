/* +---------------------------------------------------------------------------+
   |                     Mobile Robot Programming Toolkit (MRPT)               |
   |                          http://www.mrpt.org/                             |
   |                                                                           |
   | Copyright (c) 2005-2017, Individual contributors, see AUTHORS file        |
   | See: http://www.mrpt.org/Authors - All rights reserved.                   |
   | Released under BSD License. See details in http://www.mrpt.org/License    |
   +---------------------------------------------------------------------------+ */
#ifndef CMetricMap_H
#define CMetricMap_H

#include <mrpt/utils/CSerializable.h>
#include <mrpt/utils/TMatchingPair.h>
#include <mrpt/utils/CObservable.h>
#include <mrpt/math/math_frwds.h>
#include <mrpt/math/lightweight_geom_data.h>
#include <mrpt/opengl/opengl_frwds.h>
#include <mrpt/maps/CMetricMapEvents.h>
#include <mrpt/maps/TMetricMapInitializer.h>
#include <mrpt/maps/metric_map_types.h>
#include <mrpt/obs/obs_frwds.h>
#include <mrpt/obs/link_pragmas.h>
#include <mrpt/opengl/CSetOfObjects.h>
#include <mrpt/obs/CObservation.h>
#include <deque>

namespace mrpt
{
	namespace maps
	{
		DEFINE_SERIALIZABLE_PRE_CUSTOM_BASE_LINKAGE( CMetricMap, mrpt::utils::CSerializable, OBS_IMPEXP )

		/** Declares a virtual base class for all metric maps storage classes.
		 *  In this class virtual methods are provided to allow the insertion
		 *  of any type of "CObservation" objects into the metric map, thus
		 *  updating the map (doesn't matter if it is a 2D/3D grid, a point map, etc.).
		 *
		 *  Observations don't include any information about the
		 *  robot pose, just the raw observation and information about
		 *  the sensor pose relative to the robot mobile base coordinates origin.
		 *
		 *  Note that all metric maps implement this mrpt::utils::CObservable interface,
		 *   emitting the following events:
		 *	  - mrpt::obs::mrptEventMetricMapClear: Upon call of the ::clear() method.
		 *    - mrpt::obs::mrptEventMetricMapInsert: Upon insertion of an observation that effectively modifies the map (e.g. inserting an image into a grid map will NOT raise an event, inserting a laser scan will).
		 *
		 * To check what observations are supported by each metric map, see: \ref maps_observations
		 *
		 * \note All derived class must implement a static class factory `<metric_map_class>::MapDefinition()` that builds a default TMetricMapInitializer [New in MRPT 1.3.0]
		 *
		 * \sa CObservation, CSensoryFrame, CMultiMetricMap
	 	 * \ingroup mrpt_obs_grp
		 */
		class OBS_IMPEXP CMetricMap :
			public mrpt::utils::CSerializable,
			public mrpt::utils::CObservable
		{
			// This must be added to any CSerializable derived class:
			DEFINE_VIRTUAL_SERIALIZABLE( CMetricMap )

		private:
			/** Internal method called by clear() */
			virtual void  internal_clear() = 0;

			/** Internal method called by insertObservation() */
			virtual bool  internal_insertObservation(
				const mrpt::obs::CObservation *obs,
				const mrpt::poses::CPose3D *robotPose = nullptr ) = 0;

			/** Internal method called by computeObservationLikelihood() */
			virtual double internal_computeObservationLikelihood( const mrpt::obs::CObservation *obs, const mrpt::poses::CPose3D &takenFrom ) = 0;
			/** Internal method called by canComputeObservationLikelihood() */
			virtual bool internal_canComputeObservationLikelihood( const mrpt::obs::CObservation *obs ) const
			{
				MRPT_UNUSED_PARAM(obs);
				return true; // Unless implemented otherwise, assume we can always compute the likelihood.
			}

			/** Hook for each time a "internal_insertObservation" returns "true"
			  * This is called automatically from insertObservation() when internal_insertObservation returns true. */
			virtual void OnPostSuccesfulInsertObs(const mrpt::obs::CObservation *) { /* Default: do nothing */ }

		public:
			/** Erase all the contents of the map */
			void  clear();

			/** Returns true if the map is empty/no observation has been inserted.
			  */
			virtual bool  isEmpty() const = 0;

			/** Load the map contents from a CSimpleMap object, erasing all previous content of the map.
			 *  This is automaticed invoking "insertObservation" for each observation at the mean 3D robot pose as
			 *   given by the "poses::CPosePDF" in the CSimpleMap object.
			 *
			 * \sa insertObservation, CSimpleMap
			 * \exception std::exception Some internal steps in invoked methods can raise exceptions on invalid parameters, etc...
			 */
			void  loadFromProbabilisticPosesAndObservations( const mrpt::maps::CSimpleMap &Map );

			/** Load the map contents from a CSimpleMap object, erasing all previous content of the map.
			 *  This is automaticed invoking "insertObservation" for each observation at the mean 3D robot pose as
			 *   given by the "poses::CPosePDF" in the CSimpleMap object.
			 *
			 * \sa insertObservation, CSimpleMap
			 * \exception std::exception Some internal steps in invoked methods can raise exceptions on invalid parameters, etc...
			 */
			inline void  loadFromSimpleMap( const mrpt::maps::CSimpleMap &Map ) {  loadFromProbabilisticPosesAndObservations(Map); }

			/** Insert the observation information into this map. This method must be implemented
			 *    in derived classes. See: \ref maps_observations
			 * \param obs The observation
			 * \param robotPose The 3D pose of the robot mobile base in the map reference system, or nullptr (default) if you want to use the origin.
			 *
			 * \sa CObservation::insertObservationInto
			 */
			bool  insertObservation(const mrpt::obs::CObservation *obs, const mrpt::poses::CPose3D *robotPose = nullptr );

<<<<<<< HEAD
			/** A wrapper for smart pointers, just calls the non-smart pointer version. */
			bool  insertObservationPtr(const mrpt::obs::CObservation::Ptr &obs, const mrpt::poses::CPose3D *robotPose = nullptr );
=======
			/** A wrapper for smart pointers, just calls the non-smart pointer version.  See: \ref maps_observations  */
			bool  insertObservationPtr(const mrpt::obs::CObservationPtr &obs, const mrpt::poses::CPose3D *robotPose = NULL );
>>>>>>> ca944368

			/** Computes the log-likelihood of a given observation given an arbitrary robot 3D pose.  See: \ref maps_observations
			 *
			 * \param takenFrom The robot's pose the observation is supposed to be taken from.
			 * \param obs The observation.
			 * \return This method returns a log-likelihood.
			 *
			 * \sa Used in particle filter algorithms, see: CMultiMetricMapPDF::update
			 */
			double	 computeObservationLikelihood( const mrpt::obs::CObservation *obs, const mrpt::poses::CPose3D &takenFrom );

			/** \overload */
			double	 computeObservationLikelihood( const mrpt::obs::CObservation *obs, const mrpt::poses::CPose2D &takenFrom );

			/** Returns true if this map is able to compute a sensible likelihood function for this observation (i.e. an occupancy grid map cannot with an image).  See: \ref maps_observations
			 * \param obs The observation.
			 * \sa computeObservationLikelihood, genericMapParams.enableObservationLikelihood
			 */
			virtual bool canComputeObservationLikelihood( const mrpt::obs::CObservation *obs ) const;

			/** \overload */
			bool canComputeObservationLikelihood( const mrpt::obs::CObservation::Ptr &obs ) const;

			/** Returns the sum of the log-likelihoods of each individual observation within a mrpt::obs::CSensoryFrame.  See: \ref maps_observations
			 *
			 * \param takenFrom The robot's pose the observation is supposed to be taken from.
			 * \param sf The set of observations in a CSensoryFrame.
			 * \return This method returns a log-likelihood.
			 * \sa canComputeObservationsLikelihood
			 */
			double computeObservationsLikelihood( const mrpt::obs::CSensoryFrame &sf, const mrpt::poses::CPose2D &takenFrom );

			/** Returns true if this map is able to compute a sensible likelihood function for this observation (i.e. an occupancy grid map cannot with an image).  See: \ref maps_observations
			 * \param sf The observations.
			 * \sa canComputeObservationLikelihood
			 */
			bool canComputeObservationsLikelihood( const mrpt::obs::CSensoryFrame &sf ) const;

			/** Constructor */
			CMetricMap();

			/** Computes the matching between this and another 2D point map, which includes finding:
			 *   - The set of points pairs in each map
			 *   - The mean squared distance between corresponding pairs.
			 *
			 *   The algorithm is:
			 *		- For each point in "otherMap":
			 *			- Transform the point according to otherMapPose
			 *			- Search with a KD-TREE the closest correspondences in "this" map.
			 *			- Add to the set of candidate matchings, if it passes all the thresholds in params.
			 *
			 *   This method is the most time critical one into ICP-like algorithms.
			 *
			 * \param  otherMap        [IN] The other map to compute the matching with.
			 * \param  otherMapPose    [IN] The pose of the other map as seen from "this".
			 * \param  params          [IN] Parameters for the determination of pairings.
			 * \param  correspondences [OUT] The detected matchings pairs.
			 * \param  extraResults    [OUT] Other results.
			 * \sa compute3DMatchingRatio
			 */
			virtual void  determineMatching2D(
				const mrpt::maps::CMetricMap      * otherMap,
				const mrpt::poses::CPose2D         & otherMapPose,
				mrpt::utils::TMatchingPairList     & correspondences,
				const TMatchingParams & params,
				TMatchingExtraResults & extraResults ) const;

			/** Computes the matchings between this and another 3D points map - method used in 3D-ICP.
			 *  This method finds the set of point pairs in each map.
			 *
			 *  The method is the most time critical one into ICP-like algorithms.
			 *
			 *  The algorithm is:
			 *		- For each point in "otherMap":
			 *			- Transform the point according to otherMapPose
			 *			- Search with a KD-TREE the closest correspondences in "this" map.
			 *			- Add to the set of candidate matchings, if it passes all the thresholds in params.
			 *
			 * \param  otherMap        [IN] The other map to compute the matching with.
			 * \param  otherMapPose    [IN] The pose of the other map as seen from "this".
			 * \param  params          [IN] Parameters for the determination of pairings.
			 * \param  correspondences [OUT] The detected matchings pairs.
			 * \param  extraResults    [OUT] Other results.
			 * \sa compute3DMatchingRatio
			 */
			virtual void  determineMatching3D(
				const mrpt::maps::CMetricMap      * otherMap,
				const mrpt::poses::CPose3D         & otherMapPose,
				mrpt::utils::TMatchingPairList     & correspondences,
				const TMatchingParams & params,
				TMatchingExtraResults & extraResults ) const;

			/** Computes the ratio in [0,1] of correspondences between "this" and the "otherMap" map, whose 6D pose relative to "this" is "otherMapPose"
			 *   In the case of a multi-metric map, this returns the average between the maps. This method always return 0 for grid maps.
			 * \param  otherMap      [IN] The other map to compute the matching with.
			 * \param  otherMapPose  [IN] The 6D pose of the other map as seen from "this".
			 * \param  params        [IN] Matching parameters
			 * \return The matching ratio [0,1]
			 * \sa determineMatching2D
			 */
			virtual float compute3DMatchingRatio(const mrpt::maps::CMetricMap *otherMap, const mrpt::poses::CPose3D &otherMapPose, const TMatchingRatioParams &params) const;

			/** This virtual method saves the map to a file "filNamePrefix"+< some_file_extension >, as an image or in any other applicable way (Notice that other methods to save the map may be implemented in classes implementing this virtual interface). */
			virtual void  saveMetricMapRepresentationToFile(const std::string	&filNamePrefix) const = 0;

			/** Returns a 3D object representing the map.
			  * \sa genericMapParams, TMapGenericParams::enableSaveAs3DObject */
			virtual void  getAs3DObject( mrpt::opengl::CSetOfObjects::Ptr	&outObj ) const = 0;

			TMapGenericParams genericMapParams; //!< Common params to all maps

			/** This method is called at the end of each "prediction-update-map insertion" cycle within "mrpt::slam::CMetricMapBuilderRBPF::processActionObservation".
			  *  This method should normally do nothing, but in some cases can be used to free auxiliary cached variables.
			  */
			virtual void  auxParticleFilterCleanUp() { /* Default implementation: do nothing. */ }

			/** Returns the square distance from the 2D point (x0,y0) to the closest correspondence in the map. */
			virtual float squareDistanceToClosestCorrespondence(float x0,float y0 ) const;

			/** If the map is a simple points map or it's a multi-metric map that contains EXACTLY one simple points map, return it.
			  * Otherwise, return NULL
			  */
			virtual const mrpt::maps::CSimplePointsMap * getAsSimplePointsMap() const { return nullptr; }
			virtual       mrpt::maps::CSimplePointsMap * getAsSimplePointsMap()       { return nullptr; }

		}; // End of class def.
		DEFINE_SERIALIZABLE_POST_CUSTOM_BASE_LINKAGE( CMetricMap, mrpt::utils::CSerializable, OBS_IMPEXP )

		/** A list of metric maps (used in the mrpt::poses::CPosePDFParticles class):
		  */
		typedef std::deque<CMetricMap*> TMetricMapList;

	} // End of namespace
} // End of namespace

#endif<|MERGE_RESOLUTION|>--- conflicted
+++ resolved
@@ -14,14 +14,13 @@
 #include <mrpt/utils/CObservable.h>
 #include <mrpt/math/math_frwds.h>
 #include <mrpt/math/lightweight_geom_data.h>
-#include <mrpt/opengl/opengl_frwds.h>
+#include <mrpt/obs/CObservation.h>
+#include <mrpt/opengl/CSetOfObjects.h>
 #include <mrpt/maps/CMetricMapEvents.h>
 #include <mrpt/maps/TMetricMapInitializer.h>
 #include <mrpt/maps/metric_map_types.h>
 #include <mrpt/obs/obs_frwds.h>
 #include <mrpt/obs/link_pragmas.h>
-#include <mrpt/opengl/CSetOfObjects.h>
-#include <mrpt/obs/CObservation.h>
 #include <deque>
 
 namespace mrpt
@@ -65,7 +64,7 @@
 			/** Internal method called by insertObservation() */
 			virtual bool  internal_insertObservation(
 				const mrpt::obs::CObservation *obs,
-				const mrpt::poses::CPose3D *robotPose = nullptr ) = 0;
+				const mrpt::poses::CPose3D *robotPose = NULL ) = 0;
 
 			/** Internal method called by computeObservationLikelihood() */
 			virtual double internal_computeObservationLikelihood( const mrpt::obs::CObservation *obs, const mrpt::poses::CPose3D &takenFrom ) = 0;
@@ -109,19 +108,14 @@
 			/** Insert the observation information into this map. This method must be implemented
 			 *    in derived classes. See: \ref maps_observations
 			 * \param obs The observation
-			 * \param robotPose The 3D pose of the robot mobile base in the map reference system, or nullptr (default) if you want to use the origin.
+			 * \param robotPose The 3D pose of the robot mobile base in the map reference system, or NULL (default) if you want to use the origin.
 			 *
 			 * \sa CObservation::insertObservationInto
 			 */
-			bool  insertObservation(const mrpt::obs::CObservation *obs, const mrpt::poses::CPose3D *robotPose = nullptr );
-
-<<<<<<< HEAD
-			/** A wrapper for smart pointers, just calls the non-smart pointer version. */
-			bool  insertObservationPtr(const mrpt::obs::CObservation::Ptr &obs, const mrpt::poses::CPose3D *robotPose = nullptr );
-=======
+			bool  insertObservation(const mrpt::obs::CObservation *obs, const mrpt::poses::CPose3D *robotPose = NULL );
+
 			/** A wrapper for smart pointers, just calls the non-smart pointer version.  See: \ref maps_observations  */
-			bool  insertObservationPtr(const mrpt::obs::CObservationPtr &obs, const mrpt::poses::CPose3D *robotPose = NULL );
->>>>>>> ca944368
+			bool  insertObservationPtr(const mrpt::obs::CObservation::Ptr &obs, const mrpt::poses::CPose3D *robotPose = NULL );
 
 			/** Computes the log-likelihood of a given observation given an arbitrary robot 3D pose.  See: \ref maps_observations
 			 *
@@ -244,8 +238,8 @@
 			/** If the map is a simple points map or it's a multi-metric map that contains EXACTLY one simple points map, return it.
 			  * Otherwise, return NULL
 			  */
-			virtual const mrpt::maps::CSimplePointsMap * getAsSimplePointsMap() const { return nullptr; }
-			virtual       mrpt::maps::CSimplePointsMap * getAsSimplePointsMap()       { return nullptr; }
+			virtual const mrpt::maps::CSimplePointsMap * getAsSimplePointsMap() const { return NULL; }
+			virtual       mrpt::maps::CSimplePointsMap * getAsSimplePointsMap()       { return NULL; }
 
 		}; // End of class def.
 		DEFINE_SERIALIZABLE_POST_CUSTOM_BASE_LINKAGE( CMetricMap, mrpt::utils::CSerializable, OBS_IMPEXP )
